// This file is part of GQCG-GQCP.
//
// Copyright (C) 2017-2020  the GQCG developers
//
// GQCG-GQCP is free software: you can redistribute it and/or modify
// it under the terms of the GNU Lesser General Public License as published by
// the Free Software Foundation, either version 3 of the License, or
// (at your option) any later version.
//
// GQCG-GQCP is distributed in the hope that it will be useful,
// but WITHOUT ANY WARRANTY; without even the implied warranty of
// MERCHANTABILITY or FITNESS FOR A PARTICULAR PURPOSE.  See the
// GNU Lesser General Public License for more details.
//
// You should have received a copy of the GNU Lesser General Public License
// along with GQCG-GQCP.  If not, see <http://www.gnu.org/licenses/>.

#include "Basis/Integrals/IntegralEngine.hpp"


namespace GQCP {


/*
 *  GQCP
 */

/**
 *  @param op               the angular momentum operator
 * 
 *  @return a one-electron integral engine that can calculate integrals over the angular momentum operator
 */
OneElectronIntegralEngine<PrimitiveAngularMomentumIntegralEngine> IntegralEngine::InHouse(const AngularMomentumOperator& op) {

    return OneElectronIntegralEngine<PrimitiveAngularMomentumIntegralEngine>(PrimitiveAngularMomentumIntegralEngine(op));
}


/**
 *  @param op               the electronic dipole operator
 * 
 *  @return a one-electron integral engine that can calculate integrals over the electronic dipole operator
 */
OneElectronIntegralEngine<PrimitiveDipoleIntegralEngine> IntegralEngine::InHouse(const ElectronicDipoleOperator& op) {

    return OneElectronIntegralEngine<PrimitiveDipoleIntegralEngine>(PrimitiveDipoleIntegralEngine(op));
}


/**
 *  @param op               the linear momentum operator
 * 
 *  @return a one-electron integral engine that can calculate integrals over the linear momentum operator
 */
OneElectronIntegralEngine<PrimitiveLinearMomentumIntegralEngine> IntegralEngine::InHouse(const LinearMomentumOperator& op) {

    return OneElectronIntegralEngine<PrimitiveLinearMomentumIntegralEngine>(PrimitiveLinearMomentumIntegralEngine());
}


<<<<<<< HEAD
=======
/**
 *  @param op               the overlap operator
 * 
 *  @return a one-electron integral engine that can calculate integrals over the overlap operator
 */
OneElectronIntegralEngine<PrimitiveOverlapIntegralEngine> IntegralEngine::InHouse(const OverlapOperator& op) {

    return OneElectronIntegralEngine<PrimitiveOverlapIntegralEngine>(PrimitiveOverlapIntegralEngine());
}


/**
 *  Create an in-house one-electron integral engine that can calculate integrals over the nuclear attraction operator.
 * 
 *  @param op               The nuclear attraction operator.
 * 
 *  @return A one-electron integral engine that can calculate integrals over the nuclear attraction operator.
 * 
 *  @note This integral engine can only calculate integrals over Cartesian d-shells, not spherical d-shells.
 */
OneElectronIntegralEngine<PrimitiveNuclearAttractionIntegralEngine<GTOShell>> IntegralEngine::InHouse(const NuclearAttractionOperator& op) {

    return OneElectronIntegralEngine<PrimitiveNuclearAttractionIntegralEngine<GTOShell>>(PrimitiveNuclearAttractionIntegralEngine<GTOShell>(op));
}


/**
 *  Create an in-house two-electron integral engine that can calculate integrals over the Coulomb repulsion operator.
 * 
 *  @param op               The Coulomb repulsion operator.
 * 
 *  @return A two-electron integral engine that can calculate integrals over the Coulomb repulsion operator.
 * 
 *  @note This integral engine can only calculate integrals over Cartesian d-shells, not spherical d-shells.
 */
TwoElectronIntegralEngine<PrimitiveCoulombRepulsionIntegralEngine<GTOShell>> IntegralEngine::InHouse(const CoulombRepulsionOperator& op) {

    return TwoElectronIntegralEngine<PrimitiveCoulombRepulsionIntegralEngine<GTOShell>>(PrimitiveCoulombRepulsionIntegralEngine<GTOShell>());
}


>>>>>>> 82f91b86
/*
 *  LIBINT
 */

/**
 *  @param op               the Coulomb repulsion operator
 *  @param max_nprim        the maximum number of primitives per contracted Gaussian shell
 *  @param max_l            the maximum angular momentum of Gaussian shell
 * 
 *  @return a two-electron integral engine that can calculate integrals over the Coulomb repulsion operator using the Libint integral library backend
 */
auto IntegralEngine::Libint(const CoulombRepulsionOperator& op, const size_t max_nprim, const size_t max_l) -> LibintTwoElectronIntegralEngine<CoulombRepulsionOperator::NumberOfComponents> {

    return LibintTwoElectronIntegralEngine<CoulombRepulsionOperator::NumberOfComponents>(op, max_nprim, max_l);
}


/**
 *  @param op               the electronic electric dipole operator
 *  @param max_nprim        the maximum number of primitives per contracted Gaussian shell
 *  @param max_l            the maximum angular momentum of Gaussian shell
 * 
 *  @return a one-electron integral engine that can calculate integrals over the electronic electric dipole operator using the Libint integral library backend
 */
auto IntegralEngine::Libint(const ElectronicDipoleOperator& op, const size_t max_nprim, const size_t max_l) -> LibintOneElectronIntegralEngine<ElectronicDipoleOperator::NumberOfComponents> {

    return LibintOneElectronIntegralEngine<ElectronicDipoleOperator::NumberOfComponents>(op, max_nprim, max_l);
}


/**
 *  @param op               the kinetic operator
 *  @param max_nprim        the maximum number of primitives per contracted Gaussian shell
 *  @param max_l            the maximum angular momentum of Gaussian shell
 * 
 *  @return a one-electron integral engine that can calculate integrals over the kinetic operator using the Libint integral library backend
 */
auto IntegralEngine::Libint(const KineticOperator& op, const size_t max_nprim, const size_t max_l) -> LibintOneElectronIntegralEngine<KineticOperator::NumberOfComponents> {

    return LibintOneElectronIntegralEngine<KineticOperator::NumberOfComponents>(op, max_nprim, max_l);
}


/**
 *  @param op               the nuclear attraction operator
 *  @param max_nprim        the maximum number of primitives per contracted Gaussian shell
 *  @param max_l            the maximum angular momentum of Gaussian shell
 * 
 *  @return a one-electron integral engine that can calculate integrals over the nuclear attraction operator using the Libint integral library backend
 */
auto IntegralEngine::Libint(const NuclearAttractionOperator& op, const size_t max_nprim, const size_t max_l) -> LibintOneElectronIntegralEngine<NuclearAttractionOperator::NumberOfComponents> {

    return LibintOneElectronIntegralEngine<NuclearAttractionOperator::NumberOfComponents>(op, max_nprim, max_l);
}


/**
 *  @param op               the overlap operator
 *  @param max_nprim        the maximum number of primitives per contracted Gaussian shell
 *  @param max_l            the maximum angular momentum of Gaussian shell
 * 
 *  @return a one-electron integral engine that can calculate integrals over the overlap operator using the Libint integral library backend
 */
auto IntegralEngine::Libint(const OverlapOperator& op, const size_t max_nprim, const size_t max_l) -> LibintOneElectronIntegralEngine<OverlapOperator::NumberOfComponents> {

    return LibintOneElectronIntegralEngine<OverlapOperator::NumberOfComponents>(op, max_nprim, max_l);
}


/*
 *  LIBCINT
 */

/**
 *  @param op               the Coulomb repulsion operator
 *  @param shell_set        the ShellSet whose information should be converted to a RawContainer, which will serve as some kind of 'global' data for the libcint engine to use in all its calculate() calls
 * 
 *  @return a two-electron integral engine that can calculate integrals over the Coulomb repulsion operator using the Libcint integral library backend
 */
auto IntegralEngine::Libcint(const CoulombRepulsionOperator& op, const ShellSet<GTOShell>& shell_set) -> LibcintTwoElectronIntegralEngine<GTOShell, CoulombRepulsionOperator::NumberOfComponents, double> {

    return LibcintTwoElectronIntegralEngine<GTOShell, CoulombRepulsionOperator::NumberOfComponents, double>(op, shell_set);
}


/**
 *  @param op               the electron electronic dipole operator
 * 
 *  @return a one-electron integral engine that can calculate integrals over the electronic dipole operator using the Libcint integral library backend
 */
auto IntegralEngine::Libcint(const ElectronicDipoleOperator& op, const ShellSet<GTOShell>& shell_set) -> LibcintOneElectronIntegralEngine<GTOShell, ElectronicDipoleOperator::NumberOfComponents, double> {

    return LibcintOneElectronIntegralEngine<GTOShell, ElectronicDipoleOperator::NumberOfComponents, double>(op, shell_set);
}


/**
 *  @param op               the kinetic operator
 *  @param shell_set        the ShellSet whose information should be converted to a RawContainer, which will serve as some kind of 'global' data for the libcint engine to use in all its calculate() calls
 * 
 *  @return a one-electron integral engine that can calculate integrals over the kinetic operator using the Libcint integral library backend
 */
auto IntegralEngine::Libcint(const KineticOperator& op, const ShellSet<GTOShell>& shell_set) -> LibcintOneElectronIntegralEngine<GTOShell, KineticOperator::NumberOfComponents, double> {

    return LibcintOneElectronIntegralEngine<GTOShell, KineticOperator::NumberOfComponents, double>(op, shell_set);
}


/**
 *  @param op               the nuclear attraction operator
 *  @param shell_set        the ShellSet whose information should be converted to a RawContainer, which will serve as some kind of 'global' data for the libcint engine to use in all its calculate() calls
 * 
 *  @return a one-electron integral engine that can calculate integrals over the nuclear attraction operator using the Libcint integral library backend
 */
auto IntegralEngine::Libcint(const NuclearAttractionOperator& op, const ShellSet<GTOShell>& shell_set) -> LibcintOneElectronIntegralEngine<GTOShell, NuclearAttractionOperator::NumberOfComponents, double> {

    return LibcintOneElectronIntegralEngine<GTOShell, NuclearAttractionOperator::NumberOfComponents, double>(op, shell_set);
}


/**
 *  @param op               the overlap operator
 *  @param shell_set        the ShellSet whose information should be converted to a RawContainer, which will serve as some kind of 'global' data for the libcint engine to use in all its calculate() calls
 * 
 *  @return a one-electron integral engine that can calculate integrals over the overlap operator using the Libcint integral library backend
 */
auto IntegralEngine::Libcint(const OverlapOperator& op, const ShellSet<GTOShell>& shell_set) -> LibcintOneElectronIntegralEngine<GTOShell, OverlapOperator::NumberOfComponents, double> {

    return LibcintOneElectronIntegralEngine<GTOShell, OverlapOperator::NumberOfComponents, double>(op, shell_set);
}


}  // namespace GQCP<|MERGE_RESOLUTION|>--- conflicted
+++ resolved
@@ -58,19 +58,6 @@
 }
 
 
-<<<<<<< HEAD
-=======
-/**
- *  @param op               the overlap operator
- * 
- *  @return a one-electron integral engine that can calculate integrals over the overlap operator
- */
-OneElectronIntegralEngine<PrimitiveOverlapIntegralEngine> IntegralEngine::InHouse(const OverlapOperator& op) {
-
-    return OneElectronIntegralEngine<PrimitiveOverlapIntegralEngine>(PrimitiveOverlapIntegralEngine());
-}
-
-
 /**
  *  Create an in-house one-electron integral engine that can calculate integrals over the nuclear attraction operator.
  * 
@@ -101,7 +88,6 @@
 }
 
 
->>>>>>> 82f91b86
 /*
  *  LIBINT
  */
