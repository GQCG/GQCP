// This file is part of GQCG-GQCP.
//
// Copyright (C) 2017-2020  the GQCG developers
//
// GQCG-GQCP is free software: you can redistribute it and/or modify
// it under the terms of the GNU Lesser General Public License as published by
// the Free Software Foundation, either version 3 of the License, or
// (at your option) any later version.
//
// GQCG-GQCP is distributed in the hope that it will be useful,
// but WITHOUT ANY WARRANTY; without even the implied warranty of
// MERCHANTABILITY or FITNESS FOR A PARTICULAR PURPOSE.  See the
// GNU Lesser General Public License for more details.
//
// You should have received a copy of the GNU Lesser General Public License
// along with GQCG-GQCP.  If not, see <http://www.gnu.org/licenses/>.

#pragma once


#include "Mathematical/Algorithm/Step.hpp"
#include "QCMethod/HF/GHF/GHFSCFEnvironment.hpp"
#include "QCModel/HF/GHF.hpp"


namespace GQCP {


/**
 *  An iteration step that calculates the current Fock matrix (expressed in the scalar/AO basis) from the current density matrix.
 * 
 *  @tparam _Scalar              The scalar type used to represent the expansion coefficient/elements of the transformation matrix: real or complex.
 */
template <typename _Scalar>
class GHFFockMatrixCalculation:
    public Step<GHFSCFEnvironment<_Scalar>> {

public:
    using Scalar = _Scalar;
    using Environment = GHFSCFEnvironment<Scalar>;


public:
    /*
     *  OVERRIDDEN PUBLIC METHODS
     */

    /**
     *  @return A textual description of this algorithmic step.
     */
    std::string description() const override {
        return "Calculate the current GHF Fock matrix (expressed in the scalar/AO basis) and place it in the environment.";
    }


    /**
     *  Calculate the current GHF Fock matrix (expressed in the scalar/AO basis) and place it in the environment.
     * 
     *  @param environment              The environment that acts as a sort of calculation space.
     */
    void execute(Environment& environment) override {
<<<<<<< HEAD
        const auto& P = environment.density_matrices.back();  // The most recent density matrix.
        const auto F = QCModel::GHF<double>::calculateScalarBasisFockMatrix(P, environment.sq_hamiltonian);
=======
        const auto& P = environment.density_matrices.back();  // the most recent density matrix
        const auto F = QCModel::GHF<Scalar>::calculateScalarBasisFockMatrix(P, environment.sq_hamiltonian);
>>>>>>> 154e21a8
        environment.fock_matrices.push_back(F.parameters());
    }
};


}  // namespace GQCP<|MERGE_RESOLUTION|>--- conflicted
+++ resolved
@@ -59,13 +59,10 @@
      *  @param environment              The environment that acts as a sort of calculation space.
      */
     void execute(Environment& environment) override {
-<<<<<<< HEAD
-        const auto& P = environment.density_matrices.back();  // The most recent density matrix.
-        const auto F = QCModel::GHF<double>::calculateScalarBasisFockMatrix(P, environment.sq_hamiltonian);
-=======
+
         const auto& P = environment.density_matrices.back();  // the most recent density matrix
         const auto F = QCModel::GHF<Scalar>::calculateScalarBasisFockMatrix(P, environment.sq_hamiltonian);
->>>>>>> 154e21a8
+
         environment.fock_matrices.push_back(F.parameters());
     }
 };
