--- conflicted
+++ resolved
@@ -58,13 +58,10 @@
      *  @param environment              The environment that acts as a sort of calculation space.
      */
     void execute(Environment& environment) override {
-<<<<<<< HEAD
-        const auto& C = environment.coefficient_matrices.back();  // The most recent coefficient matrix.
-        const auto P = QCModel::GHF<double>::calculateScalarBasis1DM(C, environment.N);
-=======
+
         const auto& C = environment.coefficient_matrices.back();  // the most recent coefficient matrix
         const auto P = QCModel::GHF<Scalar>::calculateScalarBasis1DM(C, environment.N);
->>>>>>> 154e21a8
+      
         environment.density_matrices.push_back(P);
     }
 };
