--- conflicted
+++ resolved
@@ -95,16 +95,11 @@
     // SQOneElectronOperator(const QCMatrix<Scalar>& f, typename std::enable_if<Z == 1>::type* = 0) :
     //     SQOneElectronOperator(std::array<QCMatrix<Scalar>, 1> {f}) {}
     template <size_t Z = Components>
-<<<<<<< HEAD
     SQOneElectronOperator(const QCMatrix<Scalar>& f, typename std::enable_if<Z == 1>::type* = 0) :
         SQOneElectronOperator(std::array<QCMatrix<Scalar>, 1> {f}) {}
     template <size_t Z = Components>
     SQOneElectronOperator(const SquareMatrix<Scalar>& f, typename std::enable_if<Z == 1>::type* = 0) :
-        SQOneElectronOperator(std::array<QCMatrix<Scalar>, 1> {f}) {}
-=======
-    SQOneElectronOperator(const SquareMatrix<Scalar>& f, typename std::enable_if<Z == 1>::type* = 0) :
         SQOneElectronOperator(std::array<QCMatrix<Scalar>, 1> {QCMatrix<Scalar>(f)}) {}
->>>>>>> 215276de
 
     /**
      *  Construct a one-electron operator with parameters that are zero
