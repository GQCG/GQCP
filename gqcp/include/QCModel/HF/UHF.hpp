--- conflicted
+++ resolved
@@ -448,9 +448,6 @@
 
 
     /**
-<<<<<<< HEAD
-     *  @return The transformation that expresses the UHF MOs in terms of the underlying AOs.
-=======
      * Construct a mixed-spin component of the spin-conserved stability matrix A'.
      * 
      *  @note The formula for this component is as follows:
@@ -1073,18 +1070,7 @@
 
 
     /**
-     *  @return the coefficient matrix that expresses the sigma spin-orbitals (as a column) in its underlying scalar basis
-     */
-    const UTransformation<Scalar> expansion() const {
-        return C;
-    }
-
-
-    /**
-     *  @param sigma            alpha or beta
-     *
-     *  @return the coefficient matrix that expresses the sigma spin-orbitals (as a column) in its underlying scalar basis
->>>>>>> e51f33ff
+     *  @return The transformation that expresses the UHF MOs in terms of the underlying AOs.
      */
     const UTransformation<Scalar>& expansion() const { return this->C; }
 
