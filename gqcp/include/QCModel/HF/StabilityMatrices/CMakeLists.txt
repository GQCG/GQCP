target_sources(gqcp
    PRIVATE
        GHFStabilityMatrices.hpp
<<<<<<< HEAD
        RHFStabilitymatrices.hpp
        UHFStabilityMatrices.hpp
=======
        RHFStabilityMatrices.hpp
>>>>>>> f25419cc
)<|MERGE_RESOLUTION|>--- conflicted
+++ resolved
@@ -1,10 +1,6 @@
 target_sources(gqcp
     PRIVATE
         GHFStabilityMatrices.hpp
-<<<<<<< HEAD
-        RHFStabilitymatrices.hpp
+        RHFStabilityMatrices.hpp
         UHFStabilityMatrices.hpp
-=======
-        RHFStabilityMatrices.hpp
->>>>>>> f25419cc
 )