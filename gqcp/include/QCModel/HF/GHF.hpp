// This file is part of GQCG-GQCP.
//
// Copyright (C) 2017-2020  the GQCG developers
//
// GQCG-GQCP is free software: you can redistribute it and/or modify
// it under the terms of the GNU Lesser General Public License as published by
// the Free Software Foundation, either version 3 of the License, or
// (at your option) any later version.
//
// GQCG-GQCP is distributed in the hope that it will be useful,
// but WITHOUT ANY WARRANTY; without even the implied warranty of
// MERCHANTABILITY or FITNESS FOR A PARTICULAR PURPOSE.  See the
// GNU Lesser General Public License for more details.
//
// You should have received a copy of the GNU Lesser General Public License
// along with GQCG-GQCP.  If not, see <http://www.gnu.org/licenses/>.

#pragma once


#include "Basis/Transformations/GTransformation.hpp"
#include "DensityMatrix/G1DM.hpp"
#include "Mathematical/Representation/ImplicitRankFourTensorSlice.hpp"
#include "Operator/FirstQuantized/ElectronicSpinOperator.hpp"
#include "Operator/SecondQuantized/SQHamiltonian.hpp"
#include "QCModel/HF/StabilityMatrices/GHFStabilityMatrices.hpp"
#include "Utilities/aliases.hpp"


namespace GQCP {
namespace QCModel {


/**
 *  The generalized Hartree-Fock wave function model.
 * 
 *  @tparam _Scalar             The type of scalar that is used for the expansion of the spinors in their underlying scalar basis.
 */
template <typename _Scalar>
class GHF {
public:
    // The scalar type used within the QCModel: real or complex.
    using Scalar = _Scalar;


private:
    size_t N;  // The number of electrons.

<<<<<<< HEAD
    VectorX<double> orbital_energies;  // The energies sorted in ascending order.

    GTransformation<Scalar> C;  // The transformation that expresses the GHF MOs in terms of the atomic spinors.
=======
    VectorX<Scalar> orbital_energies;  // sorted in ascending energies
    // The transformation that expresses the GHF MOs in terms of the atomic spinors.
    GTransformation<Scalar> C;
>>>>>>> 154e21a8

public:
    /*
     *  CONSTRUCTORS
     */

    /**
     *  The standard member-wise constructor.
     * 
     *  @param N                    The number of electrons.
     *  @param C                    The transformation that expresses the GHF MOs in terms of the atomic spinors.
     *  @param orbital_energies     The GHF MO energies.
     */
    GHF(const size_t N, const VectorX<Scalar>& orbital_energies, const GTransformation<Scalar>& C) :
        N {N},
        orbital_energies {orbital_energies},
        C {C} {}


    /**
     *  Default constructor setting everything to zero.
     */
    GHF() :
        GHF(0, VectorX<Scalar>::Zero(0), GTransformation<Scalar>::Zero(0, 0)) {}


    /*
     *  STATIC PUBLIC METHODS
     */

    /**
     *  @param F                The Fock operator expressed in the scalar bases.
     *  @param D                The GHF density matrix in the same scalar bases.
     *  @param S                The (spin-blocked) overlap operator of the scalar bases.
     * 
     *  @return The GHF error matrix.
     */
    static SquareMatrix<Scalar> calculateError(const ScalarGSQOneElectronOperator<Scalar>& F, const G1DM<Scalar>& P, const ScalarGSQOneElectronOperator<Scalar>& S) {
        return F.parameters() * P * S.parameters() - S.parameters() * P * F.parameters();
    }


    /**
     *  @param P                The (spin-blocked) GHF density matrix in the scalar bases.
     *  @param H_core           The (spin-blocked) core Hamiltonian expressed in the same scalar bases.
     *  @param F                The (spin-blocked) Fock matrix in the same scalar bases.
     *
     *  @return The GHF electronic energy.
     */
    static Scalar calculateElectronicEnergy(const G1DM<Scalar>& P, const ScalarGSQOneElectronOperator<Scalar>& H_core, const ScalarGSQOneElectronOperator<Scalar>& F) {

        // First, calculate the sum of H_core and F (this saves a contraction).
        const auto Z = H_core + F;

        // Convert the matrix Z to a Tensor.
        // Einsum is only implemented for a tensor + a matrix, not for 2 matrices.
        Eigen::TensorMap<Eigen::Tensor<const Scalar, 2>> Z_t {Z.parameters().data(), P.rows(), P.cols()};
        Tensor<Scalar, 2> Z_tensor = Tensor<Scalar, 2>(Z_t);

        // To calculate the electronic energy, we must perform a double contraction (with prefactor 0.5):
        //      0.5 D(mu nu) Z(mu nu).
        // See knowdes: https://gqcg-res.github.io/knowdes/general-hartree-fock-theory.html

        Tensor<Scalar, 0> contraction = 0.5 * Z_tensor.template einsum<2>("ij, ij ->", P);

        // As the double contraction of two matrices is a scalar (a tensor of rank 0), we should access the value as (0).
        return contraction(0);
    }


    /**
     *  @param C            The coefficient matrix that expresses every spinor orbital (as a column) in the underlying scalar bases.
     *  @param N            The number of electrons.
     *
     *  @return The GHF 1-DM expressed in the underlying scalar basis.
     */
    static G1DM<Scalar> calculateScalarBasis1DM(const GTransformation<Scalar>& C, const size_t N) {

        const size_t M = C.dimension();
        const auto P_orthonormal = GHF<Scalar>::calculateOrthonormalBasis1DM(M, N);

        // Transform the 1-DM in an orthonormal basis to the underlying scalar basis.
        return C.matrix().conjugate() * P_orthonormal * C.matrix().transpose();
    }


    /**
     *  Calculate the GHF direct (Coulomb) operator.
     * 
     *  @param P                    The GHF density matrix expressed in the underlying scalar orbital basis.
     *  @param sq_hamiltonian       The Hamiltonian expressed in the scalar (AO) basis, resulting from a quantization using a GSpinorBasis.
     * 
     *  @return The GHF direct (Coulomb) operator.
     * 
     *  @note The scalar bases for the alpha- and beta-components must be the same.
     */
    static ScalarGSQOneElectronOperator<Scalar> calculateScalarBasisDirectMatrix(const G1DM<Scalar>& P, const GSQHamiltonian<Scalar>& sq_hamiltonian) {

        // To perform the contraction, we will first have to convert the density matrix into a Eigen::Tensor (since contractions are only implemented for tensors).
        // Since the two-electron integrals are spin-blocked (due to the nature of quantizing in a GSpinorBasis), the contractions must happen with a density matrix of the same dimension (M: the number of spinors). Therefore, we will construct a zero density matrix in which we only fill in one of the spin-blocks.
        const auto M = P.dimension();  // The total number of basis functions.
        G1DM<Scalar> P_aa = G1DM<Scalar>::Zero(M);
        P_aa.topLeftCorner(M / 2, M / 2) = P.topLeftCorner(M / 2, M / 2);

        G1DM<Scalar> P_bb = G1DM<Scalar>::Zero(M);
        P_bb.bottomRightCorner(M / 2, M / 2) = P.bottomRightCorner(M / 2, M / 2);

        // Specify the contraction pairs for the direct contractions:
        //      P(rho lambda) (mu nu|rho lambda).
        // See knowdes: https://gqcg-res.github.io/knowdes/derivation-of-the-ghf-scf-equations-through-lagrange-multipliers.html
        const auto& g = sq_hamiltonian.twoElectron().parameters();
        const auto Ja = g.template einsum<2>("ijkl,kl->ij", P_aa).asMatrix();
        const auto Jb = g.template einsum<2>("ijkl,kl->ij", P_bb).asMatrix();


        return ScalarGSQOneElectronOperator<Scalar>(Ja + Jb);
    }


    /**
     *  Calculate the GHF exchange operator.
     * 
     *  @param P                     The GHF density matrix expressed in the underlying scalar orbital bases.
     *  @param sq_hamiltonian        The Hamiltonian expressed in the scalar (AO) basis, resulting from a quantization using a GSpinorBasis.
     * 
     *  @return The GHF direct (Coulomb) operator for spin sigma.
     */
    static ScalarGSQOneElectronOperator<Scalar> calculateScalarBasisExchangeMatrix(const G1DM<Scalar>& P, const GSQHamiltonian<Scalar>& sq_hamiltonian) {

        // To perform the contraction, we will first have to convert the density matrix into a Eigen::Tensor (since contractions are only implemented for tensors).
        // Since the two-electron integrals are spin-blocked (due to the nature of quantizing in a GSpinorBasis), the contractions must happen with a density matrix of the same dimension (M: the number of spinors). Therefore, we will construct a zero density matrix in which we only fill in one of the spin-blocks.
        const auto M = P.dimension();  // The total number of basis functions.

        G1DM<Scalar> P_aa = G1DM<Scalar>::Zero(M);
        P_aa.topLeftCorner(M / 2, M / 2) = P.topLeftCorner(M / 2, M / 2);

        G1DM<Scalar> P_ab = G1DM<Scalar>::Zero(M);
        P_ab.topRightCorner(M / 2, M / 2) = P.topRightCorner(M / 2, M / 2);

        G1DM<Scalar> P_ba = G1DM<Scalar>::Zero(M);
        P_ba.bottomLeftCorner(M / 2, M / 2) = P.bottomLeftCorner(M / 2, M / 2);

        G1DM<Scalar> P_bb = G1DM<Scalar>::Zero(M);
        P_bb.bottomRightCorner(M / 2, M / 2) = P.bottomRightCorner(M / 2, M / 2);


        // Specify the contraction pairs for the exchange contractions:
        //      P(lambda rho) (mu rho|lambda nu).
        const auto& g = sq_hamiltonian.twoElectron().parameters();
        const auto K_aa = g.template einsum<2>("ijkl,kj->il", P_aa).asMatrix();
        const auto K_ab = g.template einsum<2>("ijkl,kj->il", P_ba).asMatrix();
        const auto K_ba = g.template einsum<2>("ijkl,kj->il", P_ab).asMatrix();
        const auto K_bb = g.template einsum<2>("ijkl,kj->il", P_bb).asMatrix();

        // Each of the spin-blocks are calculated separately (while the other blocks are zero), so the total exchange matrix can be calculated as the sum of each part.
        return ScalarGSQOneElectronOperator<Scalar>(K_aa + K_ab + K_ba + K_bb);
    }


    /**
     *  Calculate the GHF Fock matrix F = H_core + G, in which G is a contraction of the density matrix and the two-electron integrals.
     *
     *  @param P                    The (spin-blocked) GHF density matrix in the scalar bases.
     *  @param sq_hamiltonian       The Hamiltonian expressed in the scalar (AO) basis, resulting from a quantization using a GSpinorBasis.
     *
     *  @return The GHF Fock operator expressed in the scalar basis.
     */
    static ScalarGSQOneElectronOperator<Scalar> calculateScalarBasisFockMatrix(const G1DM<Scalar>& P, const GSQHamiltonian<Scalar>& sq_hamiltonian) {

        const auto& H_core = sq_hamiltonian.core();
        const auto J = QCModel::GHF<Scalar>::calculateScalarBasisDirectMatrix(P, sq_hamiltonian);
        const auto K = QCModel::GHF<Scalar>::calculateScalarBasisExchangeMatrix(P, sq_hamiltonian);

        return H_core + J - K;
    }


    /**
     *  Calculate the GHF 1-DM expressed in an orthonormal spinor basis.
     * 
     *  @param M            The number of spinors.
     *  @param N            The number of electrons.
     *
     *  @return The GHF 1-DM expressed in an orthonormal spinor basis.
     */
    static G1DM<Scalar> calculateOrthonormalBasis1DM(const size_t M, const size_t N) {

        // The 1-DM for GHF looks like (for M=5, N=3):
        //    1  0  0  0  0
        //    0  1  0  0  0
        //    0  0  1  0  0
        //    0  0  0  0  0
        //    0  0  0  0  0

        G1DM<Scalar> D = G1DM<Scalar>::Zero(M);
        D.topLeftCorner(N, N) = SquareMatrix<Scalar>::Identity(N);

        return D;
    }


    /**
     *  Calculate the GHF 2-DM expressed in an orthonormal spinor basis.
     * 
     *  @param M            The number of spinors.
     *  @param N            The number of electrons.
     *
     *  @return The GHF 2-DM expressed in an orthonormal spinor basis.
     */
    static G2DM<Scalar> calculateOrthonormalBasis2DM(const size_t M, const size_t N) {

        // Create the orbital space to determine the loops.
        const auto orbital_space = GHF<Scalar>::orbitalSpace(M, N);


        // Implement a KISS formula for the GHF 2-DM.
        G2DM<Scalar> d = G2DM<Scalar>::Zero(M);

        for (const auto& i : orbital_space.indices(OccupationType::k_occupied)) {
            for (const auto& j : orbital_space.indices(OccupationType::k_occupied)) {
                for (const auto& k : orbital_space.indices(OccupationType::k_occupied)) {
                    for (const auto& l : orbital_space.indices(OccupationType::k_occupied)) {
                        if ((i == j) && (k == l)) {
                            d(i, j, k, l) += 1.0;
                        }

                        if ((i == l) && (j == k)) {
                            d(i, j, k, l) -= 1.0;
                        }
                    }
                }
            }
        }

        return d;
    }


    /**
     *  @param M            The number of spinors.
     *  @param N            The number of electrons.
     * 
     *  @return The implicit (i.e. with ascending and contiguous orbital indices) occupied-virtual orbital space that corresponds to these GHF model parameters.
     */
    static OrbitalSpace orbitalSpace(const size_t M, const size_t N) {

        return OrbitalSpace::Implicit({{OccupationType::k_occupied, N}, {OccupationType::k_virtual, M - N}});
    }


    /*
     *  PUBLIC METHODS
     */

    /**
     *  @param spin_op                      The electronic spin operator.
     *  @param S                            The (spin-blocked) overlap matrix of the underlying AO bases.
     * 
     *  @return The expectation value of the electronic spin operator.
     */
    Vector<complex, 3> calculateExpectationValueOf(const ElectronicSpinOperator& spin_op, const ScalarGSQOneElectronOperator<Scalar>& S) const {

        // Prepare some variables.
        const auto M = this->numberOfSpinors();
        const auto C_alpha = this->expansion().alpha();
        const auto C_beta = this->expansion().beta();
        const SquareMatrix<complex> S_AO = S.parameters().topLeftCorner(M / 2, M / 2);  // Assume equal for alpha and beta.

        // Calculate overlaps between the alpha- and beta-spinors.
        const MatrixX<complex> overlap_aa = C_alpha.adjoint() * S_AO * C_alpha;
        const MatrixX<complex> overlap_ab = C_alpha.adjoint() * S_AO * C_beta;
        const MatrixX<complex> overlap_ba = overlap_ab.adjoint();
        const MatrixX<complex> overlap_bb = C_beta.adjoint() * S_AO * C_beta;

        // Create the orbital space for the GHF wavefunction model.
        const GQCP::OrbitalSpace orbital_space = this->orbitalSpace(this->numberOfSpinors(), this->numberOfElectrons());

        // A KISS implementation of the expectation value of S, from knowdes. (https://gqcg-res.github.io/knowdes/spin-expectation-values-for-ghf.html)
        complex s_x {0.0};
        for (const auto& I : orbital_space.indices(OccupationType::k_occupied)) {  // Loop over the occupied spinors.
            s_x += overlap_ab(I, I).real();
        }

        complex s_y {0.0};
        for (const auto& I : orbital_space.indices(OccupationType::k_occupied)) {  // Loop over the occupied spinors.
            s_y += overlap_ba(I, I).imag();
        }

        complex s_z {0.0};
        for (const auto& I : orbital_space.indices(OccupationType::k_occupied)) {  // Loop over the occupied spinors.
            s_z += 0.5 * (overlap_aa(I, I) - overlap_bb(I, I));
        }

        Vector<complex, 3> s_expectation_value = Vector<complex, 3>::Zero();
        s_expectation_value << s_x, s_y, s_z;

        return s_expectation_value;
    }


    /**
     *  @return A matrix containing all the possible excitation energies of the wavefunction model. 
     * 
     *  @note       The rows are determined by the number of virtual orbitals, the columns by the number of occupied orbitals.
     */
    GQCP::MatrixX<Scalar> excitationEnergies() const {

        // Create the orbital space to determine the loops.
        const auto orbital_space = this->orbitalSpace();

        // Determine the number of occupied and virtual orbitals.
        const auto& n_occ = orbital_space.numberOfOrbitals(OccupationType::k_occupied);
        const auto& n_virt = orbital_space.numberOfOrbitals(OccupationType::k_virtual);

        // Calculate the occupied and virtual orbital energies.
        const auto occupied_energies = this->occupiedOrbitalEnergies();
        const auto virtual_energies = this->virtualOrbitalEnergies();

        // Create the F matrix.
        GQCP::MatrixX<Scalar> F_values {n_virt, n_occ};
        for (int a = 0; a < n_virt; a++) {
            for (int i = 0; i < n_occ; i++) {
                F_values(a, i) = virtual_energies[a] - occupied_energies[i];
            }
        }
        return F_values;
    }


    /**
     *  @return The 1-DM expressed in an orthonormal spinor basis related to these optimal GHF parameters.
     */
    G1DM<Scalar> calculateOrthonormalBasis1DM() const {

        const auto M = this->numberOfSpinors();
        const auto N = this->numberOfElectrons();
        return GHF<Scalar>::calculateOrthonormalBasis1DM(M, N);
    }


    /**
     *  @return The 2-DM expressed in an orthonormal spinor basis related to these optimal GHF parameters.
     */
    G2DM<Scalar> calculateOrthonormalBasis2DM() const {

        const auto M = this->numberOfSpinors();
        const auto N = this->numberOfElectrons();
        return GHF<Scalar>::calculateOrthonormalBasis2DM(M, N);
    }


    /**
     *  Construct the partial stability matrix `A` from the GHF stability conditions.
     * 
     *  @note The formula for the `A` matrix is as follows:
     *      A_IAJB = \delta_IJ * F_BA - \delta_BA * F_IJ + (AI||JB).
     * 
     *  @param gsq_hamiltonian      The second quantized Hamiltonian, expressed in the orthonormal, 'generalized' spinor basis of the GHF MOs, which contains the necessary two-electron operators.
     * 
     *  @return The partial stability matrix A.
     */
    GQCP::MatrixX<Scalar> calculatePartialStabilityMatrixA(const GSQHamiltonian<Scalar>& gsq_hamiltonian) const {

        // Create the orbital space to determine the loops.
        const auto orbital_space = this->orbitalSpace();

        // Determine the number of occupied and virtual orbitals.
        const auto& n_occ = orbital_space.numberOfOrbitals(OccupationType::k_occupied);
        const auto& n_virt = orbital_space.numberOfOrbitals(OccupationType::k_virtual);

        // We need the anti-symmetrized tensor: (AI||JB) = (AI|JB) - (AB|JI). This is obtained by the `.antisymmetrized()` method.
        const auto g = gsq_hamiltonian.twoElectron().antisymmetrized().parameters();

        // The elements F_BA and F_IJ are the eigenvalues of the one-electron Fock operator.
        // The excitationEnergies API can be used to find these values
        const auto F_values = this->excitationEnergies();

        // The next step is to create the needed tensor slice.
        // Zero-initialize an occupied-virtual-occupied-virtual object.
        auto A_iajb_slice = orbital_space.template initializeRepresentableObjectFor<Scalar>(OccupationType::k_occupied, OccupationType::k_virtual, OccupationType::k_occupied, OccupationType::k_virtual);
        for (const auto& i : orbital_space.indices(OccupationType::k_occupied)) {
            for (const auto& a : orbital_space.indices(OccupationType::k_virtual)) {
                for (const auto& j : orbital_space.indices(OccupationType::k_occupied)) {
                    for (const auto& b : orbital_space.indices(OccupationType::k_virtual)) {
                        A_iajb_slice(i, a, j, b) = g(a, i, j, b);
                    }
                }
            }
        }

        // Turn the ImplicitRankFourTensorSlice in an actual Tensor.
        auto A_iajb = A_iajb_slice.asTensor();

        // Add the previously calculated F values on the correct positions.
        for (int a = 0; a < n_virt; a++) {
            for (int i = 0; i < n_occ; i++) {
                A_iajb(i, a, i, a) += F_values(a, i);
            }
        }

        // Finally, reshape the tensor to a matrix.
        const auto A_matrix = A_iajb.reshape(n_occ * n_virt, n_occ * n_virt);

        return A_matrix;
    }


    /**
     *  Construct the partial stability matrix `B` from the GHF stability conditions.
     *
     *  @note The formula for the `B` matrix is as follows:
     *      B_IAJB = (AI||BJ).
     *
     *  @param gsq_hamiltonian      The second quantized Hamiltonian, expressed in the orthonormal, 'generalized' spinor basis of the GHF MOs, which contains the necessary two-electron operators.
     * 
     *  @return The partial stability matrix B.
     */
    GQCP::MatrixX<Scalar> calculatePartialStabilityMatrixB(const GSQHamiltonian<Scalar>& gsq_hamiltonian) const {

        // Create the orbital space to determine the loops.
        const auto orbital_space = this->orbitalSpace();

        // Determine the number of occupied and virtual orbitals.
        const auto& n_occ = orbital_space.numberOfOrbitals(OccupationType::k_occupied);
        const auto& n_virt = orbital_space.numberOfOrbitals(OccupationType::k_virtual);

        // We need the anti-symmetrized tensor: (AI||BJ) = (AI|BJ) - (AJ|BI). This is obtained by the `.antisymmetrized()` method.
        const auto g = gsq_hamiltonian.twoElectron().antisymmetrized().parameters();

        // The next step is to create the needed tensor slice.
        // Zero-initialize an occupied-virtual-occupied-virtual object.
        auto B_iajb_slice = orbital_space.template initializeRepresentableObjectFor<Scalar>(OccupationType::k_occupied, OccupationType::k_virtual, OccupationType::k_occupied, OccupationType::k_virtual);
        for (const auto& i : orbital_space.indices(OccupationType::k_occupied)) {
            for (const auto& a : orbital_space.indices(OccupationType::k_virtual)) {
                for (const auto& j : orbital_space.indices(OccupationType::k_occupied)) {
                    for (const auto& b : orbital_space.indices(OccupationType::k_virtual)) {
                        B_iajb_slice(i, a, j, b) = g(a, i, b, j);
                    }
                }
            }
        }

        // Turn the ImplicitRankFourTensorSlice in an actual Tensor.
        auto B_iajb = B_iajb_slice.asTensor();

        // Finally, reshape the tensor to a matrix.
        const auto B_matrix = B_iajb.reshape(n_occ * n_virt, n_occ * n_virt);

        return B_matrix;
    }


    /**
     *  @return The GHF 1-DM in the scalar/AO basis related to these optimal GHF parameters.
     */
    G1DM<Scalar> calculateScalarBasis1DM() const {

        const auto N = this->numberOfElectrons();
        return GHF<Scalar>::calculateScalarBasis1DM(this->expansion(), N);
    }


    /**
     *  Calculate the GHF stability matrices and return them.
     * 
     *  @param gsq_hamiltonian      The second quantized Hamiltonian, expressed in the orthonormal, 'generalized' spinor basis of the GHF MOs, which contains the necessary two-electron operators.
     *
     *  @return The GHF stability matrices.
     */
    GHFStabilityMatrices<Scalar> calculateStabilityMatrices(const GSQHamiltonian<Scalar>& gsq_hamiltonian) const {
        return GHFStabilityMatrices<Scalar> {this->calculatePartialStabilityMatrixA(gsq_hamiltonian), this->calculatePartialStabilityMatrixB(gsq_hamiltonian)};
    }


    /**
     *  @return The transformation that expresses the GHF MOs in terms of the underlying AOs.
     */
    const GTransformation<Scalar>& expansion() const { return this->C; }

    /**
     *  @return The number of electrons that these GHF model parameters describe.
     */
    size_t numberOfElectrons() const { return this->N; }

    /**
     *  @return The number of spinors that these GHF model parameters describe.
     */
    size_t numberOfSpinors() const { return this->orbital_energies.size(); }

    /**
     *  @return The orbital energies belonging to the occupied orbitals.
     */
    std::vector<Scalar> occupiedOrbitalEnergies() const {

        // Determine the number of occupied orbitals.
        const auto n_occ = this->orbitalSpace().numberOfOrbitals(OccupationType::k_occupied);

        std::vector<Scalar> mo_energies;  // We use a std::vector in order to be able to slice the vector later on.
        for (int i = 0; i < this->numberOfSpinors(); i++) {
            mo_energies.push_back(this->orbitalEnergy(i));
        }

        // Add the values with indices smaller than the occupied orbital indices, to the new vector.
        std::vector<Scalar> mo_energies_occupied;
        std::copy(mo_energies.begin(), mo_energies.begin() + n_occ, std::back_inserter(mo_energies_occupied));
        return mo_energies_occupied;
    }


    /**
     *  @return The orbital energies.
     */
    const VectorX<Scalar>& orbitalEnergies() const { return this->orbital_energies; }

    /**
     *  @param i                The index of the orbital.
     * 
     *  @return The i-th orbital energy.
     */
    Scalar orbitalEnergy(const size_t i) const { return this->orbital_energies(i); }

    /**
     *  @return The implicit occupied-virtual orbital space that is associated to these GHF model parameters.
     */
    OrbitalSpace orbitalSpace() const { return GHF<Scalar>::orbitalSpace(this->numberOfSpinors(), this->numberOfElectrons()); }

    /**
     *  @return The orbital energies belonging to the virtual orbitals.
     */
    std::vector<Scalar> virtualOrbitalEnergies() const {

        // Determine the number of occupied orbitals.
        const auto n_occ = this->orbitalSpace().numberOfOrbitals(OccupationType::k_occupied);

        std::vector<Scalar> mo_energies;  // We use a std::vector in order to be able to slice the vector later on.
        for (int i = 0; i < this->numberOfSpinors(); i++) {
            mo_energies.push_back(this->orbitalEnergy(i));
        }

        // Add the values with indices greater than the occupied orbital indices, i.e. the virtual orbital indices, to the new vector.
        std::vector<Scalar> mo_energies_virtual;
        std::copy(mo_energies.begin() + n_occ, mo_energies.end(), std::back_inserter(mo_energies_virtual));
        return mo_energies_virtual;
    }
};

}  // namespace QCModel
}  // namespace GQCP<|MERGE_RESOLUTION|>--- conflicted
+++ resolved
@@ -46,15 +46,10 @@
 private:
     size_t N;  // The number of electrons.
 
-<<<<<<< HEAD
-    VectorX<double> orbital_energies;  // The energies sorted in ascending order.
+    VectorX<Scalar> orbital_energies;  // The energies sorted in ascending order.
 
     GTransformation<Scalar> C;  // The transformation that expresses the GHF MOs in terms of the atomic spinors.
-=======
-    VectorX<Scalar> orbital_energies;  // sorted in ascending energies
-    // The transformation that expresses the GHF MOs in terms of the atomic spinors.
-    GTransformation<Scalar> C;
->>>>>>> 154e21a8
+
 
 public:
     /*
