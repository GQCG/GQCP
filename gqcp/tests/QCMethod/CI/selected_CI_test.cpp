--- conflicted
+++ resolved
@@ -89,13 +89,8 @@
 
     // Create a dense solver and corresponding environment and put them together in the QCMethod.
     auto environment = GQCP::CIEnvironment::Dense(sq_hamiltonian, selected_onv_basis);
-<<<<<<< HEAD
-    auto solver = GQCP::EigenproblemSolver::Dense();
-    const auto electronic_energy = GQCP::QCMethod::CI<GQCP::SpinResolvedSelectedONVBasis>(onv_basis).optimize(solver, environment).groundStateEnergy();
-=======
     auto solver = GQCP::EigenproblemSolver::Dense<double>();
     const auto electronic_energy = GQCP::QCMethod::CI<double, GQCP::SpinResolvedONVBasis>(onv_basis).optimize(solver, environment).groundStateEnergy();
->>>>>>> c8ebe675
 
     // Check our result with the reference.
     const auto energy = electronic_energy + GQCP::NuclearRepulsionOperator(molecule.nuclearFramework()).value();
@@ -136,9 +131,9 @@
     // Create a dense solver and corresponding environment and put them together in the QCMethod.
     auto environment = GQCP::CIEnvironment::Dense(hamiltonian, onv_basis);
     std::cout << "Gelukt1" << std::endl;
-    auto solver = GQCP::EigenproblemSolver::Dense();
+    auto solver = GQCP::EigenproblemSolver::Dense<double>();
     std::cout << "Gelukt2" << std::endl;
-    const auto ci_qc_structure = GQCP::QCMethod::CI<GQCP::SpinResolvedSelectedONVBasis>(onv_basis, onv_basis.dimension()).optimize(solver, environment);
+    const auto ci_qc_structure = GQCP::QCMethod::CI<double, GQCP::SpinResolvedSelectedONVBasis>(onv_basis, onv_basis.dimension()).optimize(solver, environment);
     std::cout << "Gelukt3" << std::endl;
 
     for (size_t i = 0; i < onv_basis.dimension(); i++) {
