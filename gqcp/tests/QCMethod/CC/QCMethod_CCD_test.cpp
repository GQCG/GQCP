// This file is part of GQCG-GQCP.
//
// Copyright (C) 2017-2020  the GQCG developers
//
// GQCG-GQCP is free software: you can redistribute it and/or modify
// it under the terms of the GNU Lesser General Public License as published by
// the Free Software Foundation, either version 3 of the License, or
// (at your option) any later version.
//
// GQCG-GQCP is distributed in the hope that it will be useful,
// but WITHOUT ANY WARRANTY; without even the implied warranty of
// MERCHANTABILITY or FITNESS FOR A PARTICULAR PURPOSE.  See the
// GNU Lesser General Public License for more details.
//
// You should have received a copy of the GNU Lesser General Public License
// along with GQCG-GQCP.  If not, see <http://www.gnu.org/licenses/>.

#define BOOST_TEST_MODULE "CCD"

#include <boost/test/unit_test.hpp>

#include "Basis/transform.hpp"
#include "Mathematical/Algorithm/FunctionalStep.hpp"
#include "ONVBasis/SpinUnresolvedONV.hpp"
#include "Operator/SecondQuantized/SQHamiltonian.hpp"
#include "QCMethod/CC/CCD.hpp"
#include "QCMethod/CC/CCSD.hpp"
#include "QCMethod/CC/CCSDEnvironment.hpp"
#include "QCMethod/CC/CCDSolver.hpp"
#include "QCMethod/CC/CCSDSolver.hpp"
#include "QCMethod/HF/RHF/DiagonalRHFFockMatrixObjective.hpp"
#include "QCMethod/HF/RHF/RHF.hpp"
#include "QCMethod/HF/RHF/RHFSCFSolver.hpp"
#include "QCModel/CC/T1Amplitudes.hpp"

#include <functional>

/**
 *  Check if the implementation of spinor-CCSD is correct, by comparing with a reference by crawdad (https://github.com/CrawfordGroup/ProgrammingProjects/tree/master/Project%2305).
 *
 *  The system under consideration is H2O in an STO-3G basisset.
 */
BOOST_AUTO_TEST_CASE(h2o_crawdad) {

    // Prepare the canonical RHF spin-orbital basis.
    const auto molecule = GQCP::Molecule::ReadXYZ("data/h2o_crawdad.xyz");
    const auto N = molecule.numberOfElectrons();

    GQCP::RSpinorBasis<double, GQCP::GTOShell> r_spinor_basis {molecule, "STO-3G"};
    const auto r_sq_hamiltonian = GQCP::SQHamiltonian<double>::Molecular(r_spinor_basis, molecule);  // in an AO basis
    const auto K = r_spinor_basis.numberOfSpatialOrbitals();

    auto rhf_environment = GQCP::RHFSCFEnvironment<double>::WithCoreGuess(N, r_sq_hamiltonian, r_spinor_basis.overlap().parameters());
    auto plain_rhf_scf_solver = GQCP::RHFSCFSolver<double>::Plain();
    const GQCP::DiagonalRHFFockMatrixObjective<double> objective {r_sq_hamiltonian};
    const auto rhf_qc_structure = GQCP::QCMethod::RHF<double>().optimize(objective, plain_rhf_scf_solver, rhf_environment);
    const auto rhf_parameters = rhf_qc_structure.groundStateParameters();

    r_spinor_basis.transform(rhf_parameters.coefficientMatrix());

    // Check if the intermediate RHF results are correct. We can't continue if this isn't the case.
    const auto rhf_energy = rhf_qc_structure.groundStateEnergy() + GQCP::Operator::NuclearRepulsion(molecule).value();
    const double ref_rhf_energy = -74.942079928192;
    BOOST_REQUIRE(std::abs(rhf_energy - ref_rhf_energy) < 1.0e-09);


    // Create a GSpinorBasis since we have implement spinor-CCD, and quantize the molecular Hamiltonian in it.
    const auto g_spinor_basis = GQCP::GSpinorBasis<double, GQCP::GTOShell>::FromRestricted(r_spinor_basis);
    const auto M = g_spinor_basis.numberOfSpinors();
    const auto g_sq_hamiltonian = GQCP::SQHamiltonian<double>::Molecular(g_spinor_basis, molecule);  // in the canonical restricted spin-orbitals

    // Create the GHF ONV (which is actually just the RHF ONV, since we're using the canonical RHF orbitals) and the corresponding orbital space.
<<<<<<< HEAD
    const auto reference_onv = GQCP::SpinUnresolvedONV::GHF(2 * K, N, rhf_parameters.spinOrbitalEnergiesBlocked());
    const auto orbital_space = reference_onv.orbitalSpace();

    BOOST_REQUIRE(orbital_space.numberOfOrbitals() == M);

=======
    //const auto reference_onv = GQCP::SpinUnresolvedONV::GHF(2 * K, N, rhf_parameters.spinOrbitalEnergiesBlocked());
    //const auto orbital_space = reference_onv.orbitalSpace();
    // Use a manually-made orbital space (#FIXME in develop).
    const auto orbital_space = GQCP::OrbitalSpace({0, 1, 2, 3, 4, 7, 8, 9, 10, 11}, {5, 6, 12, 13});  // occupied and virtual indices
>>>>>>> 2deb0d82

    // Initialize an environment suitable for CCD.
    auto environment_ccd = GQCP::CCSDEnvironment<double>::PerturbativeCCD(g_sq_hamiltonian, orbital_space);
    auto environment_ccsd_ref = GQCP::CCSDEnvironment<double>::PerturbativeCCSD(g_sq_hamiltonian, orbital_space);

    // Functional step that sets the T1-amplitudes to zero, needed for our reference CCD solver.
    GQCP::FunctionalStep<GQCP::CCSDEnvironment<double>> set_T1_zero {[](GQCP::CCSDEnvironment<double>& environment_ccsd_ref){
        const auto& orbital_space = environment_ccsd_ref.t1_amplitudes.back().orbitalSpace();
        environment_ccsd_ref.t1_amplitudes.back() = GQCP::T1Amplitudes<double>(environment_ccsd_ref.t1_amplitudes.back().orbitalSpace().initializeRepresentableObjectFor<double>(GQCP::OccupationType::k_occupied, GQCP::OccupationType::k_virtual), orbital_space);
    }, "Set the T1-amplitudes to zero."};

    // Prepare the CCD solver and optimize the CCD model parameters.
    auto solver_ccd = GQCP::CCDSolver<double>::Plain();
    const auto ccd_qc_structure = GQCP::QCMethod::CCD<double>().optimize(solver_ccd, environment_ccd);

    // Prepare the CCSD reference solver and optimize the CCSD model parameters but with T1-amplitudes all 0.
    auto solver_ref = GQCP::CCSDSolver<double>::Plain();
    solver_ref.insert(set_T1_zero, 2);
    const auto ref_qc_structure = GQCP::QCMethod::CCSD<double>().optimize(solver_ref, environment_ccsd_ref);

    const auto ccd_correlation_energy = ccd_qc_structure.groundStateEnergy();
    const double ref_ccd_correlation_energy = ref_qc_structure.groundStateEnergy();

    BOOST_CHECK(std::abs(ccd_correlation_energy - ref_ccd_correlation_energy) < 1.0e-08);
}<|MERGE_RESOLUTION|>--- conflicted
+++ resolved
@@ -70,18 +70,10 @@
     const auto g_sq_hamiltonian = GQCP::SQHamiltonian<double>::Molecular(g_spinor_basis, molecule);  // in the canonical restricted spin-orbitals
 
     // Create the GHF ONV (which is actually just the RHF ONV, since we're using the canonical RHF orbitals) and the corresponding orbital space.
-<<<<<<< HEAD
     const auto reference_onv = GQCP::SpinUnresolvedONV::GHF(2 * K, N, rhf_parameters.spinOrbitalEnergiesBlocked());
     const auto orbital_space = reference_onv.orbitalSpace();
 
     BOOST_REQUIRE(orbital_space.numberOfOrbitals() == M);
-
-=======
-    //const auto reference_onv = GQCP::SpinUnresolvedONV::GHF(2 * K, N, rhf_parameters.spinOrbitalEnergiesBlocked());
-    //const auto orbital_space = reference_onv.orbitalSpace();
-    // Use a manually-made orbital space (#FIXME in develop).
-    const auto orbital_space = GQCP::OrbitalSpace({0, 1, 2, 3, 4, 7, 8, 9, 10, 11}, {5, 6, 12, 13});  // occupied and virtual indices
->>>>>>> 2deb0d82
 
     // Initialize an environment suitable for CCD.
     auto environment_ccd = GQCP::CCSDEnvironment<double>::PerturbativeCCD(g_sq_hamiltonian, orbital_space);
