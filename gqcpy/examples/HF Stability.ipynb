{
 "cells": [
  {
   "cell_type": "markdown",
   "metadata": {},
   "source": [
    "# Checking the Hartree-Fock Stability conditions"
   ]
  },
  {
   "cell_type": "markdown",
   "metadata": {},
   "source": [
    "First, we import GQCPy."
   ]
  },
  {
   "cell_type": "code",
   "execution_count": 1,
   "metadata": {},
   "outputs": [],
   "source": [
    "import sys\n",
    "sys.path.insert(0, '../../build/gqcpy/')\n",
    "\n",
    "import gqcpy\n",
    "import numpy as np"
   ]
  },
  {
   "cell_type": "markdown",
   "metadata": {},
   "source": [
    "## The RHF stability conditions"
   ]
  },
  {
   "cell_type": "markdown",
   "metadata": {},
   "source": [
    "We will run an RHF calculation on $H_4$."
   ]
  },
  {
   "cell_type": "code",
   "execution_count": 2,
   "metadata": {},
   "outputs": [],
   "source": [
    "def RHF_calculation(molecule, basis_set='STO-3G'):\n",
    "    N = molecule.numberOfElectrons()\n",
    "    basis = gqcpy.RSpinOrbitalBasis_d(molecule, basis_set)\n",
    "    S = basis.quantizeOverlapOperator()\n",
    "    \n",
    "    rsq_hamiltonian = gqcpy.RSQHamiltonian.Molecular(basis, molecule)\n",
    "    objective = gqcpy.DiagonalRHFFockMatrixObjective(rsq_hamiltonian, 1.0e-5)  \n",
    "    \n",
    "    environment = gqcpy.RHFSCFEnvironment.WithCoreGuess(N, rsq_hamiltonian, S) \n",
    "    solver = gqcpy.RHFSCFSolver.Plain(1.0e-06, 1000)\n",
    "\n",
    "    qc_structure = gqcpy.RHF.optimize(objective, solver, environment)\n",
    "    \n",
    "    return qc_structure"
   ]
  },
  {
   "cell_type": "code",
   "execution_count": 3,
   "metadata": {},
   "outputs": [],
   "source": [
    "H4 = gqcpy.Molecule.HRingFromDistance(4, 1.0, 0)"
   ]
  },
  {
   "cell_type": "code",
   "execution_count": 4,
   "metadata": {},
   "outputs": [],
   "source": [
    "RHF_model = RHF_calculation(H4).parameters()"
   ]
  },
  {
   "cell_type": "markdown",
   "metadata": {},
   "source": [
    "These parameters contain everything there is to know about the RHF wave function model. We can now ask this model to calculate the stability matrices. For that we need a Hamiltonian in the RHF MO basis."
   ]
  },
  {
   "cell_type": "code",
   "execution_count": 5,
   "metadata": {},
   "outputs": [],
   "source": [
    "restricted_basis = gqcpy.RSpinOrbitalBasis_d(H4, 'STO-3G')\n",
    "restricted_hamiltonian = gqcpy.RSQHamiltonian.Molecular(restricted_basis, H4)\n",
    "rsq_hamiltonian_mo = restricted_hamiltonian.transformed(RHF_model.expansion())\n",
    "restricted_stability_matrices = RHF_model.calculateStabilityMatrices(rsq_hamiltonian_mo)"
   ]
  },
  {
   "cell_type": "markdown",
   "metadata": {},
   "source": [
    "Now we can check the stabilities. All the stability checks are done by the stability matrices themselves."
   ]
  },
  {
   "cell_type": "code",
   "execution_count": 6,
   "metadata": {},
   "outputs": [
    {
     "data": {
      "text/plain": [
       "True"
      ]
     },
     "execution_count": 6,
     "metadata": {},
     "output_type": "execute_result"
    }
   ],
   "source": [
    "restricted_stability_matrices.isInternallyStable()"
   ]
  },
  {
   "cell_type": "code",
   "execution_count": 7,
   "metadata": {},
   "outputs": [
    {
     "data": {
      "text/plain": [
       "False"
      ]
     },
     "execution_count": 7,
     "metadata": {},
     "output_type": "execute_result"
    }
   ],
   "source": [
    "restricted_stability_matrices.isExternallyStable()"
   ]
  },
  {
   "cell_type": "markdown",
   "metadata": {},
   "source": [
    "Since the wave function model is not externally stable, we can verify which external instability it contains."
   ]
  },
  {
   "cell_type": "code",
   "execution_count": 8,
   "metadata": {},
   "outputs": [
    {
     "data": {
      "text/plain": [
       "False"
      ]
     },
     "execution_count": 8,
     "metadata": {},
     "output_type": "execute_result"
    }
   ],
   "source": [
    "restricted_stability_matrices.isTripletStable()"
   ]
  },
  {
   "cell_type": "code",
   "execution_count": 9,
   "metadata": {},
   "outputs": [
    {
     "data": {
      "text/plain": [
       "False"
      ]
     },
     "execution_count": 9,
     "metadata": {},
     "output_type": "execute_result"
    }
   ],
   "source": [
    "restricted_stability_matrices.isComplexConjugateStable()"
   ]
  },
  {
   "cell_type": "markdown",
   "metadata": {},
   "source": [
    "We can also print the stability description. Note that this runs the calculation of diagonalizing the stability matrix."
   ]
  },
  {
   "cell_type": "code",
   "execution_count": 10,
   "metadata": {},
   "outputs": [
    {
     "name": "stdout",
     "output_type": "stream",
     "text": [
      "The real valued RHF wavefunction is internally stable.\n",
      "The real valued RHF wavefunction contains a real->complex instability.\n",
      "The real valued RHF wavefunction contains a restricted->unrestricted instability.\n"
     ]
    }
   ],
   "source": [
    "restricted_stability_matrices.printStabilityDescription()"
   ]
  },
  {
   "cell_type": "markdown",
   "metadata": {},
   "source": [
    "## The UHF stability conditions"
   ]
  },
  {
   "cell_type": "markdown",
   "metadata": {},
   "source": [
    "We will run an UHF calculation on $H_3$."
   ]
  },
  {
   "cell_type": "code",
   "execution_count": 11,
   "metadata": {},
   "outputs": [],
   "source": [
    "def UHF_calculation(molecule, basis_set='STO-3G'):\n",
    "    N_a = molecule.numberOfElectronPairs()\n",
    "    N_b = molecule.numberOfElectrons() - N_a\n",
    "    basis = gqcpy.USpinOrbitalBasis_d(molecule, basis_set)\n",
    "    S = basis.quantizeOverlapOperator()\n",
    "    sq_hamiltonian = gqcpy.USQHamiltonian.Molecular(basis, molecule) \n",
    "\n",
    "    environment = gqcpy.UHFSCFEnvironment.WithCoreGuess(N_a, N_b, sq_hamiltonian, S) \n",
    "    solver = gqcpy.UHFSCFSolver.Plain(1.0e-06, 3000)\n",
    "\n",
    "    qc_structure = gqcpy.UHF.optimize(solver, environment)\n",
    "    \n",
    "    return qc_structure"
   ]
  },
  {
   "cell_type": "code",
   "execution_count": 12,
   "metadata": {},
   "outputs": [],
   "source": [
    "H3 = gqcpy.Molecule.HRingFromDistance(3, 1.0, 0)"
   ]
  },
  {
   "cell_type": "code",
   "execution_count": 13,
   "metadata": {},
   "outputs": [],
   "source": [
    "UHF_model = UHF_calculation(H3).parameters()"
   ]
  },
  {
   "cell_type": "markdown",
   "metadata": {},
   "source": [
    "These parameters contain everything there is to know about the UHF wave function model. We can now ask this model to calculate the stability matrices. For that we need a Hamiltonian in the UHF MO basis."
   ]
  },
  {
   "cell_type": "code",
   "execution_count": 14,
   "metadata": {},
   "outputs": [],
   "source": [
    "unrestricted_basis = gqcpy.USpinOrbitalBasis_d(H3, 'STO-3G')\n",
    "usq_hamiltonian_mo = gqcpy.USQHamiltonian.Molecular(unrestricted_basis, H3).transformed(UHF_model.expansion())\n",
    "unrestricted_stability_matrices = UHF_model.calculateStabilityMatrices(usq_hamiltonian_mo)"
   ]
  },
  {
   "cell_type": "markdown",
   "metadata": {},
   "source": [
    "Now we can check the stabilities. "
   ]
  },
  {
   "cell_type": "code",
   "execution_count": 15,
   "metadata": {},
   "outputs": [
    {
     "data": {
      "text/plain": [
       "True"
      ]
     },
     "execution_count": 15,
     "metadata": {},
     "output_type": "execute_result"
    }
   ],
   "source": [
    "unrestricted_stability_matrices.isInternallyStable()"
   ]
  },
  {
   "cell_type": "code",
   "execution_count": 16,
   "metadata": {},
   "outputs": [
    {
     "data": {
      "text/plain": [
       "False"
      ]
     },
     "execution_count": 16,
     "metadata": {},
     "output_type": "execute_result"
    }
   ],
   "source": [
    "unrestricted_stability_matrices.isExternallyStable()"
   ]
  },
  {
   "cell_type": "code",
   "execution_count": 17,
   "metadata": {},
   "outputs": [
    {
     "data": {
      "text/plain": [
       "False"
      ]
     },
     "execution_count": 17,
     "metadata": {},
     "output_type": "execute_result"
    }
   ],
   "source": [
    "unrestricted_stability_matrices.isSpinUnconservedStable()"
   ]
  },
  {
   "cell_type": "code",
   "execution_count": 18,
   "metadata": {},
   "outputs": [
    {
     "data": {
      "text/plain": [
       "True"
      ]
     },
     "execution_count": 18,
     "metadata": {},
     "output_type": "execute_result"
    }
   ],
   "source": [
    "unrestricted_stability_matrices.isComplexConjugateStable()"
   ]
  },
  {
   "cell_type": "code",
   "execution_count": 19,
   "metadata": {},
   "outputs": [
    {
     "name": "stdout",
     "output_type": "stream",
     "text": [
      "The real valued UHF wavefunction is internally stable.\n",
      "The real valued UHF wavefunction is stable within the real/complex UHF space.\n",
      "The real valued UHF wavefunction contains an unrestricted->generalized instability.\n"
     ]
    }
   ],
   "source": [
    "unrestricted_stability_matrices.printStabilityDescription()"
   ]
  },
  {
   "cell_type": "markdown",
   "metadata": {},
   "source": [
    "## The GHF stability conditions"
   ]
  },
  {
   "cell_type": "markdown",
   "metadata": {},
   "source": [
    "We will run an GHF calculation on $H_3$."
   ]
  },
  {
   "cell_type": "code",
   "execution_count": 30,
   "metadata": {},
   "outputs": [],
   "source": [
    "def real_GHF_calculation(molecule, basis_set='STO-3G'):\n",
    "    N = H3.numberOfElectrons()\n",
    "    basis = gqcpy.GSpinorBasis_d(H3, basis_set)\n",
<<<<<<< HEAD
    "    S = basis.quantizeOverlapOperator()\n",
    "    gsq_hamiltonian = gqcpy.GSQHamiltonian.Molecular(basis, molecule) \n",
=======
    "    S = basis.quantizeOverlapOperator().parameters()\n",
    "    gsq_hamiltonian = gqcpy.GSQHamiltonian_d.Molecular(basis, molecule) \n",
>>>>>>> 154e21a8
    "\n",
    "    environment = gqcpy.GHFSCFEnvironment_d.WithCoreGuess(N, gsq_hamiltonian, S) \n",
    "    solver = gqcpy.GHFSCFSolver_d.Plain(1.0e-08, 4000)\n",
    "\n",
    "    qc_structure = gqcpy.GHF_d.optimize(solver, environment)\n",
    "    \n",
    "    print(qc_structure.groundStateEnergy())\n",
    "    \n",
    "    return qc_structure"
   ]
  },
  {
   "cell_type": "code",
   "execution_count": 31,
   "metadata": {},
   "outputs": [
    {
     "name": "stdout",
     "output_type": "stream",
     "text": [
      "-3.631146320316242\n"
     ]
    }
   ],
   "source": [
    "GHF_model = real_GHF_calculation(H3).parameters()"
   ]
  },
  {
   "cell_type": "markdown",
   "metadata": {},
   "source": [
    "These parameters contain everything there is to know about the GHF wave function model. We can now ask this model to calculate the stability matrices. For that we need a Hamiltonian in the GHF MO basis."
   ]
  },
  {
   "cell_type": "code",
   "execution_count": 32,
   "metadata": {},
   "outputs": [],
   "source": [
    "generalized_basis = gqcpy.GSpinorBasis_d(H3, 'STO-3G')\n",
    "gsq_hamiltonian_mo = gqcpy.GSQHamiltonian_d.Molecular(generalized_basis, H3).transformed(GHF_model.expansion())\n",
    "generalized_stability_matrices = GHF_model.calculateStabilityMatrices(gsq_hamiltonian_mo)"
   ]
  },
  {
   "cell_type": "code",
   "execution_count": 33,
   "metadata": {},
   "outputs": [
    {
     "data": {
      "text/plain": [
       "False"
      ]
     },
     "execution_count": 33,
     "metadata": {},
     "output_type": "execute_result"
    }
   ],
   "source": [
    "generalized_stability_matrices.isInternallyStable()"
   ]
  },
  {
   "cell_type": "code",
   "execution_count": 34,
   "metadata": {},
   "outputs": [
    {
     "data": {
      "text/plain": [
       "False"
      ]
     },
     "execution_count": 34,
     "metadata": {},
     "output_type": "execute_result"
    }
   ],
   "source": [
    "generalized_stability_matrices.isExternallyStable()"
   ]
  },
  {
   "cell_type": "code",
   "execution_count": 35,
   "metadata": {},
   "outputs": [
    {
     "name": "stdout",
     "output_type": "stream",
     "text": [
      "The real valued GHF wavefunction contains an internal instability.\n",
      "The real valued GHF wavefunction contains a real->complex external instability.\n"
     ]
    }
   ],
   "source": [
    "generalized_stability_matrices.printStabilityDescription()"
   ]
  },
  {
   "cell_type": "markdown",
   "metadata": {},
   "source": [
    "Since we noticed that there's a real->complex external instability, let's try to find a complex GHF solution that is lower in energy."
   ]
  },
  {
   "cell_type": "code",
   "execution_count": 40,
   "metadata": {},
   "outputs": [],
   "source": [
    "def complex_GHF_calculation(molecule, basis_set='STO-3G'):\n",
    "    N = H3.numberOfElectrons()\n",
    "    basis = gqcpy.GSpinorBasis_cd(H3, basis_set)\n",
    "    S = basis.quantizeOverlapOperator().parameters()\n",
    "    gsq_hamiltonian = gqcpy.GSQHamiltonian_cd.Molecular(basis, molecule) \n",
    "\n",
    "    environment = gqcpy.GHFSCFEnvironment_cd.WithCoreGuess(N, gsq_hamiltonian, S) \n",
    "    solver = gqcpy.GHFSCFSolver_cd.DIIS(threshold=1.0e-08, maximum_number_of_iterations=4000)\n",
    "\n",
    "    qc_structure = gqcpy.GHF_cd.optimize(solver, environment)\n",
    "    \n",
    "    print(qc_structure.groundStateEnergy())\n",
    "\n",
    "    return qc_structure"
   ]
  },
  {
   "cell_type": "code",
   "execution_count": 41,
   "metadata": {},
   "outputs": [
    {
     "name": "stdout",
     "output_type": "stream",
     "text": [
      "(-3.631146320316242+0j)\n"
     ]
    }
   ],
   "source": [
    "complex_GHF_model = complex_GHF_calculation(H3).parameters()"
   ]
  },
  {
   "cell_type": "code",
   "execution_count": 28,
   "metadata": {},
   "outputs": [],
   "source": [
    "generalized_basis = gqcpy.GSpinorBasis_cd(H3, \"STO-3G\")\n",
    "gsq_hamiltonian_mo = gqcpy.GSQHamiltonian_cd.Molecular(generalized_basis, H3).transformed(complex_GHF_model.expansion())\n",
    "generalized_stability_matrices = complex_GHF_model.calculateStabilityMatrices(gsq_hamiltonian_mo)"
   ]
  },
  {
   "cell_type": "code",
   "execution_count": 29,
   "metadata": {},
   "outputs": [
    {
     "name": "stdout",
     "output_type": "stream",
     "text": [
      "The complex valued GHF wavefunction contains an internal instability.\n"
     ]
    }
   ],
   "source": [
    "generalized_stability_matrices.printStabilityDescription()"
   ]
  }
 ],
 "metadata": {
  "kernelspec": {
   "display_name": "Python 3",
   "language": "python",
   "name": "python3"
  },
  "language_info": {
   "codemirror_mode": {
    "name": "ipython",
    "version": 3
   },
   "file_extension": ".py",
   "mimetype": "text/x-python",
   "name": "python",
   "nbconvert_exporter": "python",
   "pygments_lexer": "ipython3",
   "version": "3.8.3"
  }
 },
 "nbformat": 4,
 "nbformat_minor": 4
}<|MERGE_RESOLUTION|>--- conflicted
+++ resolved
@@ -420,13 +420,8 @@
     "def real_GHF_calculation(molecule, basis_set='STO-3G'):\n",
     "    N = H3.numberOfElectrons()\n",
     "    basis = gqcpy.GSpinorBasis_d(H3, basis_set)\n",
-<<<<<<< HEAD
     "    S = basis.quantizeOverlapOperator()\n",
     "    gsq_hamiltonian = gqcpy.GSQHamiltonian.Molecular(basis, molecule) \n",
-=======
-    "    S = basis.quantizeOverlapOperator().parameters()\n",
-    "    gsq_hamiltonian = gqcpy.GSQHamiltonian_d.Molecular(basis, molecule) \n",
->>>>>>> 154e21a8
     "\n",
     "    environment = gqcpy.GHFSCFEnvironment_d.WithCoreGuess(N, gsq_hamiltonian, S) \n",
     "    solver = gqcpy.GHFSCFSolver_d.Plain(1.0e-08, 4000)\n",
