--- conflicted
+++ resolved
@@ -31,10 +31,7 @@
     py::class_<GQCP::QCModel::UHF<double>>(module, "QCModel_UHF", "The unrestricted Hartree-Fock wave function model.")
 
         // PUBLIC METHODS
-<<<<<<< HEAD
 
-=======
->>>>>>> eacd27fe
         .def(
             "calculateOrthonormalBasis1RDM",
             [](const GQCP::QCModel::UHF<double>& uhf_parameters, const GQCP::Spin sigma) {
