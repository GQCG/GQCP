--- conflicted
+++ resolved
@@ -31,10 +31,7 @@
     py::class_<GQCP::QCModel::RHF<double>>(module, "QCModel_RHF", "The restricted Hartree-Fock wave function model.")
 
         // PUBLIC METHODS
-<<<<<<< HEAD
 
-=======
->>>>>>> eacd27fe
         .def(
             "calculateOrthonormalBasis1RDM",
             [](const GQCP::QCModel::RHF<double>& rhf_parameters) {
