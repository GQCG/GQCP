// This file is part of GQCG-GQCP.
//
// Copyright (C) 2017-2020  the GQCG developers
//
// GQCG-GQCP is free software: you can redistribute it and/or modify
// it under the terms of the GNU Lesser General Public License as published by
// the Free Software Foundation, either version 3 of the License, or
// (at your option) any later version.
//
// GQCG-GQCP is distributed in the hope that it will be useful,
// but WITHOUT ANY WARRANTY; without even the implied warranty of
// MERCHANTABILITY or FITNESS FOR A PARTICULAR PURPOSE.  See the
// GNU Lesser General Public License for more details.
//
// You should have received a copy of the GNU Lesser General Public License
// along with GQCG-GQCP.  If not, see <http://www.gnu.org/licenses/>.

#include "ONVBasis/SpinResolvedONVBasis.hpp"

#include <pybind11/eigen.h>
#include <pybind11/pybind11.h>


namespace py = pybind11;


namespace gqcpy {


void bindSpinResolvedONVBasis(py::module& module) {
    py::class_<GQCP::SpinResolvedONVBasis>(module, "SpinResolvedONVBasis", "A full spin-resolved ONV basis.")

        // CONSTRUCTORS
<<<<<<< HEAD

=======
>>>>>>> eacd27fe
        .def(py::init<const size_t, const size_t, const size_t>(),
             py::arg("K"),
             py::arg("N_alpha"),
             py::arg("N_beta"))

        // PUBLIC METHODS
<<<<<<< HEAD

=======
>>>>>>> eacd27fe
        .def("dimension",
             &GQCP::SpinResolvedONVBasis::dimension)

        .def("hartreeFockExpansion",
             [](const GQCP::SpinResolvedONVBasis& onv_basis) {
                 return onv_basis.hartreeFockExpansion();
             })

        .def("randomExpansion",
             [](const GQCP::SpinResolvedONVBasis& onv_basis) {
                 return onv_basis.randomExpansion();
             });
}


}  // namespace gqcpy<|MERGE_RESOLUTION|>--- conflicted
+++ resolved
@@ -31,20 +31,15 @@
     py::class_<GQCP::SpinResolvedONVBasis>(module, "SpinResolvedONVBasis", "A full spin-resolved ONV basis.")
 
         // CONSTRUCTORS
-<<<<<<< HEAD
 
-=======
->>>>>>> eacd27fe
         .def(py::init<const size_t, const size_t, const size_t>(),
              py::arg("K"),
              py::arg("N_alpha"),
              py::arg("N_beta"))
 
+
         // PUBLIC METHODS
-<<<<<<< HEAD
 
-=======
->>>>>>> eacd27fe
         .def("dimension",
              &GQCP::SpinResolvedONVBasis::dimension)
 
