// This file is part of GQCG-GQCP.
//
// Copyright (C) 2017-2020  the GQCG developers
//
// GQCG-GQCP is free software: you can redistribute it and/or modify
// it under the terms of the GNU Lesser General Public License as published by
// the Free Software Foundation, either version 3 of the License, or
// (at your option) any later version.
//
// GQCG-GQCP is distributed in the hope that it will be useful,
// but WITHOUT ANY WARRANTY; without even the implied warranty of
// MERCHANTABILITY or FITNESS FOR A PARTICULAR PURPOSE.  See the
// GNU Lesser General Public License for more details.
//
// You should have received a copy of the GNU Lesser General Public License
// along with GQCG-GQCP.  If not, see <http://www.gnu.org/licenses/>.

<<<<<<< HEAD
#include "Basis/Integrals/FunctionalPrimitiveIntegralEngine.hpp"
=======
#include "Basis/Integrals/FunctionalOneElectronPrimitiveIntegralEngine.hpp"
>>>>>>> 82f91b86
#include "Basis/Integrals/OneElectronIntegralEngine.hpp"
#include "Utilities/aliases.hpp"

#include <pybind11/pybind11.h>


namespace gqcpy {


// Provide some shortcuts for frequent namespaces.
namespace py = pybind11;
using namespace GQCP;


/**
 *  Register `FunctionalOneElectronIntegralEngine_d` and `FunctionalOneElectronIntegralEngine_cd` to the gqcpy module and expose a part of their C++ interface to Python.
 * 
 *  @param module           The Pybind11 module in which `FunctionalOneElectronIntegralEngine_d` and `FunctionalOneElectronIntegralEngine_cd` should be registered.
 */
void bindFunctionalOneElectronIntegralEngine(py::module& module) {

    // Define the Python class for `FunctionalOneElectronIntegralEngine_d`.
<<<<<<< HEAD
    py::class_<OneElectronIntegralEngine<FunctionalPrimitiveIntegralEngine<double>>> py_FunctionalOneElectronIntegralEngine_d {module, "FunctionalOneElectronIntegralEngine_d", "A custom one-electron integral engine that can calculate real-valued calculate one-electron integrals over Cartesian GTO shells according to a custom implementation."};

    py_FunctionalOneElectronIntegralEngine_d
        .def(py::init<const FunctionalPrimitiveIntegralEngine<double>&>(),
=======
    py::class_<OneElectronIntegralEngine<FunctionalOneElectronPrimitiveIntegralEngine<double>>> py_FunctionalOneElectronIntegralEngine_d {module, "FunctionalOneElectronIntegralEngine_d", "A custom one-electron integral engine that can calculate real-valued one-electron integrals over Cartesian GTO shells according to a custom implementation."};

    py_FunctionalOneElectronIntegralEngine_d
        .def(py::init<const FunctionalOneElectronPrimitiveIntegralEngine<double>&>(),
>>>>>>> 82f91b86
             py::arg("primitive_engine"));


    // Define the Python class for `FunctionalOneElectronIntegralEngine_cd`.
<<<<<<< HEAD
    py::class_<OneElectronIntegralEngine<FunctionalPrimitiveIntegralEngine<complex>>> py_FunctionalOneElectronIntegralEngine_cd {module, "FunctionalOneElectronIntegralEngine_cd", "A custom one-electron integral engine that can calculate complex-valued calculate one-electron integrals over Cartesian GTO shells according to a custom implementation."};

    py_FunctionalOneElectronIntegralEngine_cd
        .def(py::init<const FunctionalPrimitiveIntegralEngine<complex>&>(),
=======
    py::class_<OneElectronIntegralEngine<FunctionalOneElectronPrimitiveIntegralEngine<complex>>> py_FunctionalOneElectronIntegralEngine_cd {module, "FunctionalOneElectronIntegralEngine_cd", "A custom one-electron integral engine that can calculate complex-valued one-electron integrals over Cartesian GTO shells according to a custom implementation."};

    py_FunctionalOneElectronIntegralEngine_cd
        .def(py::init<const FunctionalOneElectronPrimitiveIntegralEngine<complex>&>(),
>>>>>>> 82f91b86
             py::arg("primitive_engine"));
}


}  // namespace gqcpy<|MERGE_RESOLUTION|>--- conflicted
+++ resolved
@@ -15,11 +15,7 @@
 // You should have received a copy of the GNU Lesser General Public License
 // along with GQCG-GQCP.  If not, see <http://www.gnu.org/licenses/>.
 
-<<<<<<< HEAD
-#include "Basis/Integrals/FunctionalPrimitiveIntegralEngine.hpp"
-=======
 #include "Basis/Integrals/FunctionalOneElectronPrimitiveIntegralEngine.hpp"
->>>>>>> 82f91b86
 #include "Basis/Integrals/OneElectronIntegralEngine.hpp"
 #include "Utilities/aliases.hpp"
 
@@ -42,32 +38,18 @@
 void bindFunctionalOneElectronIntegralEngine(py::module& module) {
 
     // Define the Python class for `FunctionalOneElectronIntegralEngine_d`.
-<<<<<<< HEAD
-    py::class_<OneElectronIntegralEngine<FunctionalPrimitiveIntegralEngine<double>>> py_FunctionalOneElectronIntegralEngine_d {module, "FunctionalOneElectronIntegralEngine_d", "A custom one-electron integral engine that can calculate real-valued calculate one-electron integrals over Cartesian GTO shells according to a custom implementation."};
-
-    py_FunctionalOneElectronIntegralEngine_d
-        .def(py::init<const FunctionalPrimitiveIntegralEngine<double>&>(),
-=======
     py::class_<OneElectronIntegralEngine<FunctionalOneElectronPrimitiveIntegralEngine<double>>> py_FunctionalOneElectronIntegralEngine_d {module, "FunctionalOneElectronIntegralEngine_d", "A custom one-electron integral engine that can calculate real-valued one-electron integrals over Cartesian GTO shells according to a custom implementation."};
 
     py_FunctionalOneElectronIntegralEngine_d
         .def(py::init<const FunctionalOneElectronPrimitiveIntegralEngine<double>&>(),
->>>>>>> 82f91b86
              py::arg("primitive_engine"));
 
 
     // Define the Python class for `FunctionalOneElectronIntegralEngine_cd`.
-<<<<<<< HEAD
-    py::class_<OneElectronIntegralEngine<FunctionalPrimitiveIntegralEngine<complex>>> py_FunctionalOneElectronIntegralEngine_cd {module, "FunctionalOneElectronIntegralEngine_cd", "A custom one-electron integral engine that can calculate complex-valued calculate one-electron integrals over Cartesian GTO shells according to a custom implementation."};
-
-    py_FunctionalOneElectronIntegralEngine_cd
-        .def(py::init<const FunctionalPrimitiveIntegralEngine<complex>&>(),
-=======
     py::class_<OneElectronIntegralEngine<FunctionalOneElectronPrimitiveIntegralEngine<complex>>> py_FunctionalOneElectronIntegralEngine_cd {module, "FunctionalOneElectronIntegralEngine_cd", "A custom one-electron integral engine that can calculate complex-valued one-electron integrals over Cartesian GTO shells according to a custom implementation."};
 
     py_FunctionalOneElectronIntegralEngine_cd
         .def(py::init<const FunctionalOneElectronPrimitiveIntegralEngine<complex>&>(),
->>>>>>> 82f91b86
              py::arg("primitive_engine"));
 }
 
