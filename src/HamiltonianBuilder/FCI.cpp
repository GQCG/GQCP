// This file is part of GQCG-gqcp.
// 
// Copyright (C) 2017-2018  the GQCG developers
// 
// GQCG-gqcp is free software: you can redistribute it and/or modify
// it under the terms of the GNU Lesser General Public License as published by
// the Free Software Foundation, either version 3 of the License, or
// (at your option) any later version.
// 
// GQCG-gqcp is distributed in the hope that it will be useful,
// but WITHOUT ANY WARRANTY; without even the implied warranty of
// MERCHANTABILITY or FITNESS FOR A PARTICULAR PURPOSE.  See the
// GNU Lesser General Public License for more details.
// 
// You should have received a copy of the GNU Lesser General Public License
// along with GQCG-gqcp.  If not, see <http://www.gnu.org/licenses/>.
// 
#include "HamiltonianBuilder/FCI.hpp"
#include <chrono>

namespace GQCP {


/*
 *  CONSTRUCTORS
 */

/**
 *  @param fock_space       the full alpha and beta product Fock space
 */
FCI::FCI(const ProductFockSpace& fock_space) :
        HamiltonianBuilder(),
        fock_space (fock_space)
{
    GQCP::FockSpace alpha = this->fock_space.get_fock_space_alpha();
    GQCP::FockSpace beta = this->fock_space.get_fock_space_beta();

    this->alpha_one_electron_couplings2 = this->calculateOneElectronCouplings(alpha);
    this->beta_one_electron_couplings2 = this->calculateOneElectronCouplings(beta);


    alpha_ev =  Eigen::SparseMatrix<double>(alpha.get_dimension(), alpha.get_dimension());
    beta_ev = Eigen::SparseMatrix<double>(beta.get_dimension(), beta.get_dimension());

    this->alpha_resolved = this->aaa();




}

/*
 *  PRIVATE METHODS
 */
std::vector<std::vector<FCI::AnnihilationCouple>> FCI::calculateOneElectronCouplings(FockSpace& fock_space_target) {
    size_t K = fock_space_target.get_K();
    size_t N = fock_space_target.get_N();
    size_t dim = fock_space_target.get_dimension();

    std::vector<std::vector<AnnihilationCouple>> one_couplings(dim);

    ONV onv = fock_space_target.get_ONV(0);  // onv with address 0
    for (size_t I = 0; I < dim; I++) {  // I loops over all the addresses of the onv
        std::vector<AnnihilationCouple> annihilations (N);
        for (size_t e1 = 0; e1 < N; e1++) {  // e1 (electron 1) loops over the (number of) electrons
            size_t p = onv.get_occupied_index(e1);  // retrieve the index of a given electron
            size_t size = (K-p)-(N-e1);
            std::vector<CreationCouple> creations (size);

            // remove the weight from the initial address I, because we annihilate
            size_t address = I - fock_space_target.get_vertex_weights(p, e1 + 1);
            // The e2 iteration counts the amount of encountered electrons for the creation operator
            // We only consider greater addresses than the initial one (because of symmetry)
            // Hence we only count electron after the annihilated electron (e1)
            size_t e2 = e1 + 1;
            size_t q = p + 1;

            int sign_e2 = 1;
            // perform a shift
            fock_space_target.shiftUntilNextUnoccupiedOrbital<1>(onv, address, q, e2, sign_e2);
            size_t dex = 0;
            while (q < K) {
                size_t J = address + fock_space_target.get_vertex_weights(q, e2);

                creations[dex] = CreationCouple{sign_e2, q, J};

                q++; // go to the next orbital
                dex++;
                // perform a shift
                fock_space_target.shiftUntilNextUnoccupiedOrbital<1>(onv, address, q, e2, sign_e2);
            }  //  (creation)

            annihilations[e1] = AnnihilationCouple{p, creations};

        } // e1 loop (annihilation)

        one_couplings[I] = annihilations;

        // Prevent last permutation
        if (I < dim - 1) {
            fock_space_target.setNext(onv);
        }
    }

    return one_couplings;
}





void FCI::spinSeparatedModule(FockSpace& fock_space, const OneElectronOperator& k,
                              const HamiltonianParameters& hamiltonian_parameters, Eigen::SparseMatrix<double>& sparse_mat){

    size_t K = fock_space.get_K();
    size_t N = fock_space.get_N();
    size_t dim = fock_space.get_dimension();
    
    std::vector<Eigen::Triplet<double>> triplet_vector;
    triplet_vector.reserve(fock_space.totalTwoElectronCouplingCount());
    
    ONV onv = fock_space.get_ONV(0);  // onv with address 0
    for (size_t I = 0; I < dim; I++) {  // I loops over all addresses in the Fock space
        if (I > 0) {
            fock_space.setNext(onv);
        }
        int sign1 = -1;
        for (size_t e1 = 0; e1 < N; e1++) {  // A1 (annihilation 1)

            sign1 *= -1;
            size_t p = onv.get_occupied_index(e1);  // retrieve the index of a given electron
            size_t address = I - fock_space.get_vertex_weights(p, e1 + 1);


            size_t address1 = address;
            size_t e2 = e1;
            size_t q = p;
            /**
             *  A1 > C1 (annihlation 1 > creation 1)
             */
            int sign2 = sign1;
            q--;
            e2--;
            fock_space.shiftUntilPreviousUnoccupiedOrbital<1>(onv, address1, q, e2, sign2);
            while (q != -1) {

                size_t address2 = address1 + fock_space.get_vertex_weights(q, e2 + 2);

                /**
                 *  A2 > C2
                 */
                int sign3 = sign1;
                for (size_t e3 = e1 + 1; e3 < N; e3++) {
                    sign3 *= -1;  // initial sign3 = sign of the annhilation, with one extra electron(from crea) = *-1
                    size_t r = onv.get_occupied_index(e3);
                    size_t address3 = address2 - fock_space.get_vertex_weights(r, e3 + 1);

                    size_t e4 = e3 + 1;
                    size_t s = r + 1;

                    int sign4 = sign3;
                    fock_space.shiftUntilNextUnoccupiedOrbital<1>(onv, address3, s, e4, sign4);

                    while (s < K) {
                        size_t J = address3 + fock_space.get_vertex_weights(s, e4);
                        int signev = sign1 * sign2 * sign3 * sign4;
                        double value = signev * 0.5 * (hamiltonian_parameters.get_g()(p, q, r, s) +
                                                       hamiltonian_parameters.get_g()(r, s, p, q) -
                                                       hamiltonian_parameters.get_g()(p, s, r, q) -
                                                       hamiltonian_parameters.get_g()(r, q, p, s));


                        triplet_vector.emplace_back(I,J, value);
                        triplet_vector.emplace_back(J,I, value);

                        s++;
                        fock_space.shiftUntilNextUnoccupiedOrbital<1>(onv, address3, s, e4, sign4);
                    }
                }

                q--;
                fock_space.shiftUntilPreviousUnoccupiedOrbital<1>(onv, address1, q, e2, sign2);

            }



            e2 = e1 + 1;
            q = p + 1;
            sign2 = sign1;
            fock_space.shiftUntilNextUnoccupiedOrbital<1>(onv, address, q, e2, sign2);


            /**
             *  A1 < C1
             */
            while (q < K) {

                // BRANCH N


                address1 = address + fock_space.get_vertex_weights(q, e2);
                /**
                 *  A2 > C1
                 */
                int sign3 = sign2;
                for (size_t e3 = e2; e3 < N; e3++) {
                    sign3 *= -1; // -1 cause we created electron (creation) sign of A is now the that of C *-1
                    size_t r = onv.get_occupied_index(e3);
                    size_t address3 = address1 - fock_space.get_vertex_weights(r, e3 + 1);

                    size_t e4 = e3 + 1;
                    size_t s = r + 1;

                    
                    int sign4 = sign3;
                    fock_space.shiftUntilNextUnoccupiedOrbital<1>(onv, address3, s, e4, sign4);

                    while (s < K) {
                        size_t J = address3 + fock_space.get_vertex_weights(s, e4);
                        int signev = sign1 * sign2 * sign3 * sign4;

                        double value = signev * 0.5 * (hamiltonian_parameters.get_g()(p, q, r, s) +
                                                       hamiltonian_parameters.get_g()(r, s, p, q) -
                                                       hamiltonian_parameters.get_g()(r, q, p, s) -
                                                       hamiltonian_parameters.get_g()(p, s, r, q));

                        triplet_vector.emplace_back(I,J, value);
                        triplet_vector.emplace_back(J,I, value);

                        s++;  // go to the next orbital
                        fock_space.shiftUntilNextUnoccupiedOrbital<1>(onv, address3, s, e4, sign4);

                    }  // (creation)

                }


                size_t r = q;

                sign3 = sign2;

                size_t address1c = address1;

                /**
                 *  A2 < C1, (A2 > A1)
                 */
                for (size_t e3 = e2 - 1; e3 > e1; e3--) {
                    sign3 *= -1;
                    size_t e4 = e2;
                    address1c += fock_space.get_vertex_weights(r, e3) -
                                 fock_space.get_vertex_weights(r, e3 + 1);
                    r = onv.get_occupied_index(e3);
                    size_t address2 = address1c - fock_space.get_vertex_weights(r, e3);
                    int sign4 = sign2;
                    size_t s = q + 1;
                    fock_space.shiftUntilNextUnoccupiedOrbital<1>(onv, address2, s, e4, sign4);
                    while (s < K) {

                        size_t J = address2 + fock_space.get_vertex_weights(s, e4);

                        int signev = sign1 * sign2 * sign3 * sign4;
                        double value = signev * 0.5 * (hamiltonian_parameters.get_g()(p, q, r, s) +
                                                       hamiltonian_parameters.get_g()(r, s, p, q) -
                                                       hamiltonian_parameters.get_g()(r, q, p, s) -
                                                       hamiltonian_parameters.get_g()(p, s, r, q));

                        triplet_vector.emplace_back(I,J, value);
                        triplet_vector.emplace_back(J,I, value);

                        s++;

                        fock_space.shiftUntilNextUnoccupiedOrbital<1>(onv, address2, s, e4, sign4);

                    }


                }

                /**
                 *  A2 = C1
                 */
                int signev = sign2 * sign1;
                
                double value_I =  k(p, q);  // cover the one electron calculations
                
                for (size_t s = 0; s < K; s++) {
                    if(!onv.isOccupied(s)){

                        value_I += 0.5 * (hamiltonian_parameters.get_g()(p, s, s, q));

                    } else {

                        value_I  += 0.5 *  (hamiltonian_parameters.get_g()(s, s, p, q) - hamiltonian_parameters.get_g()(s, q, p, s) + hamiltonian_parameters.get_g()(p, q, s, s));

                    }

                }

                value_I *= signev;


                q++;



                triplet_vector.emplace_back(I,address1, value_I);
                triplet_vector.emplace_back(address1,I, value_I);

                fock_space.shiftUntilNextUnoccupiedOrbital<1>(onv, address, q, e2, sign2);


            }
        }
    }

    sparse_mat.setFromTriplets(triplet_vector.begin(),triplet_vector.end());


}


Eigen::SparseMatrix<double> FCI::bbb(size_t r, size_t s, const HamiltonianParameters& hamiltonian_parameters) {

    FockSpace beta = fock_space.get_fock_space_beta();
    const bool do_diagonal = (r != s);
    size_t K = beta.get_K();
    size_t N = beta.get_N();
    size_t dim = beta.get_dimension();
    Eigen::SparseMatrix<double> sparseMatrix(dim, dim);
    std::vector<Eigen::Triplet<double>> triplet_vector;
    size_t mod = 0;
    if (do_diagonal){
        mod += dim;
    }
    triplet_vector.reserve(beta.totalOneElectronCouplingCount() + mod);
    ONV onv = beta.get_ONV(0);  // onv with address 0
    for (size_t I = 0; I < dim; I++) {  // I loops over all the addresses of the onv
        for (size_t e1 = 0; e1 < N; e1++) {  // e1 (electron 1) loops over the (number of) electrons
            size_t p = onv.get_occupied_index(e1);  // retrieve the index of a given electron
            // remove the weight from the initial address I, because we annihilate
            size_t address = I - beta.get_vertex_weights(p, e1 + 1);

            if(do_diagonal){
                triplet_vector.emplace_back(I, I, hamiltonian_parameters.get_g()(r, s, p, p));
            }

            // The e2 iteration counts the amount of encountered electrons for the creation operator
            // We only consider greater addresses than the initial one (because of symmetry)
            // Hence we only count electron after the annihilated electron (e1)
            size_t e2 = e1 + 1;
            size_t q = p + 1;

            int sign_e2 = 1;
            // perform a shift
            beta.shiftUntilNextUnoccupiedOrbital<1>(onv, address, q, e2, sign_e2);

            while (q < K) {
                size_t J = address + beta.get_vertex_weights(q, e2);
                double value = sign_e2*hamiltonian_parameters.get_g()(r, s, p, q);
                triplet_vector.emplace_back(I, J, value);
                triplet_vector.emplace_back(J, I, value);

                q++; // go to the next orbital

                // perform a shift
                beta.shiftUntilNextUnoccupiedOrbital<1>(onv, address, q, e2, sign_e2);
            }  //  (creation)


        } // e1 loop (annihilation)


        // Prevent last permutation
        if (I < dim - 1) {
            beta.setNext(onv);
        }
    }
    sparseMatrix.setFromTriplets(triplet_vector.begin(),triplet_vector.end());
    return sparseMatrix;
    
}





std::vector<Eigen::SparseMatrix<double>> FCI::aaa() {

    GQCP::FockSpace alpha = this->fock_space.get_fock_space_alpha();

    size_t K = alpha.get_K();
    size_t N = alpha.get_N();
    size_t dim = alpha.get_dimension();

    std::vector<std::vector<Eigen::Triplet<double>>> sparseEntries(K*(K+1)/2);
    std::vector<Eigen::SparseMatrix<double>> matrixes(K*(K+1)/2, Eigen::SparseMatrix<double>(dim, dim));
    for (std::vector<Eigen::Triplet<double>>& reserver : sparseEntries) {
        reserver.reserve(2*(1+N*(K-N)));
    }


    ONV onv = alpha.get_ONV(0);  // onv with address 0
    for (size_t I = 0; I < dim; I++) {  // I loops over all the addresses of the onv
        for (size_t e1 = 0; e1 < N; e1++) {  // e1 (electron 1) loops over the (number of) electrons
            size_t p = onv.get_occupied_index(e1);  // retrieve the index of a given electron
            // remove the weight from the initial address I, because we annihilate
            size_t address = I - alpha.get_vertex_weights(p, e1 + 1);
            // The e2 iteration counts the amount of encountered electrons for the creation operator
            // We only consider greater addresses than the initial one (because of symmetry)
            // Hence we only count electron after the annihilated electron (e1)
            sparseEntries[p*(K+K+1-p)/2].emplace_back(I, I, 1);
            size_t e2 = e1 + 1;
            size_t q = p + 1;
            int sign_e2 = 1;
            // perform a shift
            alpha.shiftUntilNextUnoccupiedOrbital<1>(onv, address, q, e2, sign_e2);
            size_t dex = 0;
            while (q < K) {
                size_t J = address + alpha.get_vertex_weights(q, e2);

                sparseEntries[p*(K+K+1-p)/2 + q - p].emplace_back(I, J, sign_e2);
                sparseEntries[p*(K+K+1-p)/2 + q - p].emplace_back(J, I, sign_e2);

                q++; // go to the next orbital
                dex++;
                // perform a shift
                alpha.shiftUntilNextUnoccupiedOrbital<1>(onv, address, q, e2, sign_e2);
            }  //  (creation)


        } // e1 loop (annihilation)


        // Prevent last permutation
        if (I < dim - 1) {
            alpha.setNext(onv);
        }
    }


    for (size_t k = 0; k < K*(K+1)/2 ; k++){
        matrixes[k].setFromTriplets(sparseEntries[k].begin(), sparseEntries[k].end());
    }

    return matrixes;


}



/*
 *  OVERRIDDEN PUBLIC METHODS
 */

/**
 *  @param hamiltonian_parameters       the Hamiltonian parameters in an orthonormal orbital basis
 *
 *  @return the FCI Hamiltonian matrix
 */
Eigen::MatrixXd FCI::constructHamiltonian(const HamiltonianParameters& hamiltonian_parameters) const {

    auto K = hamiltonian_parameters.get_h().get_dim();
    if (K != this->fock_space.get_K()) {
        throw std::invalid_argument("Basis functions of the Fock space and hamiltonian_parameters are incompatible.");
    }

    Eigen::MatrixXd result_matrix = Eigen::MatrixXd::Zero(this->fock_space.get_dimension(), this->fock_space.get_dimension());

    FockSpace fock_space_alpha = fock_space.get_fock_space_alpha();
    FockSpace fock_space_beta = fock_space.get_fock_space_beta();

    auto N_alpha = fock_space_alpha.get_N();
    auto dim_alpha = fock_space_alpha.get_dimension();
    auto N_beta = fock_space_beta.get_N();
    auto dim_beta = fock_space_beta.get_dimension();

    std::vector<std::vector<OneElectronCoupling>> alpha_one_electron_couplings {dim_alpha, std::vector<OneElectronCoupling>(N_alpha * (K + 1 - N_alpha)) };
    std::vector<std::vector<OneElectronCoupling>> beta_one_electron_couplings {dim_beta, std::vector<OneElectronCoupling>(N_beta * (K + 1 - N_beta)) };

    // 1. ALPHA-ALPHA
    ONV spin_string_alpha = fock_space_alpha.makeONV(0);  // alpha spin string with address 0
    for (size_t I_alpha = 0; I_alpha < dim_alpha; I_alpha++) {  // I_alpha loops over all the addresses of the alpha spin strings

        size_t coupling_address_index = 0;  // index of |J_alpha> in the (N_alpha * (K + 1 - N_alpha))-long std::vector
        // located at alpha_one_electron_couplings[I_alpha]

        for (size_t p = 0; p < K; p++) {  // p loops over SOs
            int sign_p = 1;  // sign for the annihilation operator (a_p)

            if (spin_string_alpha.annihilate(p, sign_p)) {
                for (size_t q = 0; q < K; q++) {  // q loops over SOs

                    // one-electron contributions for alpha, i.e. one electron excitation
                    int sign_pq = sign_p;  // sign for the total excitation operator (a^\dagger_q a_p)
                    if (spin_string_alpha.create(q, sign_pq)) {

                        size_t J_alpha = fock_space_alpha.getAddress(spin_string_alpha);

                        // For the 'diagonal beta contributions', i.e. I_beta = J_beta, the one-electron alpha contributions
                        // are the same
                        // We are storing the alpha addresses as 'major', i.e. the total address I_alpha I_beta = I_alpha * dim_beta + I_beta
                        for (size_t I_beta = 0; I_beta < dim_beta; I_beta++) {
                            double value = sign_pq * hamiltonian_parameters.get_h()(p, q);
                            result_matrix(I_alpha * dim_beta + I_beta, J_alpha * dim_beta + I_beta) += value;
                        }

                        // We have found a spin string that is one electron excitation away from |I_alpha>
                        // We will store it, since these strings are also needed in the alpha-beta part
                        alpha_one_electron_couplings[I_alpha][coupling_address_index] = OneElectronCoupling{sign_pq, p, q, J_alpha};
                        coupling_address_index++;
                        spin_string_alpha.annihilate(q);  // undo the previous creation on q
                    }  // create on q (alpha)


                    // two-electron contributions for beta-beta, i.e. two electron excitations
                    sign_pq = sign_p;  // sign for the total excitation operator (a^\dagger_q a_p)
                    // we have to reset this because we changed this in the previous if-statement

                    if (spin_string_alpha.annihilate(q, sign_pq)) {

                        for (size_t r = 0; r < K; r++) {
                            int sign_pqr = sign_pq;  // sign for total operator (a^\dagger_r a_q a_p)

                            if (spin_string_alpha.create(r, sign_pqr)) {
                                for (size_t s = 0; s < K; s++) {

                                    int sign_pqrs = sign_pqr;  // sign for total operator (a^dagger_s a^\dagger_r a_q a_p)
                                    if (spin_string_alpha.create(s, sign_pqrs)) {

                                        size_t Ja = fock_space_alpha.getAddress(spin_string_alpha);

                                        // For the 'diagonal beta contributions', i.e. Ib = Jb, the two-electron alpha
                                        // contributions are the same

                                        // We are storing the alpha addresses as 'major', i.e. the total address I_alpha I_beta = I_alpha * dim_b + I_b
                                        for (size_t Ib = 0; Ib < dim_beta; Ib++) {
                                            double value = sign_pqrs * 0.5 * hamiltonian_parameters.get_g()(s, p, r, q);
                                            result_matrix(I_alpha * dim_beta + Ib, Ja * dim_beta + Ib) += value;
                                        }

                                        spin_string_alpha.annihilate(s);  // undo the previous creation on s
                                    }  // create on s (alpha)
                                }  // loop over s

                                spin_string_alpha.annihilate(r);  // undo the previous creation on r
                            }  // create on r (alpha)
                        }  // loop over r

                        spin_string_alpha.create(q);  // undo the previous annihilation on q
                    }  // annihilate on q (alpha)
                }  // loop over q

                spin_string_alpha.create(p);  // undo the previous annihilation on p
            }  // annihilate p (alpha)
        }  // loop over p


        if (I_alpha < dim_alpha - 1) {  // prevent the last permutation to occur
            fock_space_alpha.setNextONV(spin_string_alpha);
        }
    }  // loop over alpha addresses (I_alpha)


    // 2. BETA-BETA
    ONV spin_string_beta = fock_space_beta.makeONV(0);  // beta spin string with address 0

    for (size_t I_beta = 0; I_beta < dim_beta; I_beta++) {  // I_beta loops over addresses of all beta spin strings

        size_t coupling_address_index = 0;  // index of |J_beta> in the (N_beta * (K + 1 - N_beta))-long std::vector
        // located at alpha_one_electron_couplings[I_alpha]

        for (size_t p = 0; p < K; p++) {  // p loops over SOs
            int sign_p = 1;

            if (spin_string_beta.annihilate(p, sign_p)) {
                for (size_t q = 0; q < K; q++) {  // q loops over SOs

                    // one-electron contributions for beta, i.e. one electron excitation
                    int sign_pq = sign_p;  // sign for the total excitation operator (a^\dagger_q a_p)
                    if (spin_string_beta.create(q, sign_pq)) {

                        size_t J_beta = fock_space_beta.getAddress(spin_string_beta);

                        // For the 'diagonal alpha contributions', i.e. I_alpha = J_alpha, the one-electron beta contributions are
                        // the same
                        // We are storing the alpha addresses as 'major', i.e. the total address I_alpha I_beta = I_alpha * dim_beta + I_beta

                        for (size_t I_alpha = 0; I_alpha < dim_alpha; I_alpha++) {
                            double value = sign_pq * hamiltonian_parameters.get_h()(p, q);
                            result_matrix (I_alpha * dim_beta + I_beta, I_alpha * dim_beta + J_beta) += value;
                        }

                        // We have found a spin string that is one electron excitation away from |I_alpha>
                        // We will store it, since these strings are also needed in the alpha-beta part
                        beta_one_electron_couplings[I_beta][coupling_address_index] = OneElectronCoupling{sign_pq, p, q, J_beta};
                        coupling_address_index++;
                        spin_string_beta.annihilate(q);  // undo the previous creation on q
                    }  // create on q (beta)


                    // two-electron contributions for beta-beta, i.e. two electron excitations
                    sign_pq = sign_p;  // sign for the total excitation operator (a^\dagger_q a_p)
                    // we have to reset this because we changed this in the previous if-statement

                    if (spin_string_beta.annihilate(q, sign_pq)) {

                        for (size_t r = 0; r < K; r++) {  // r loops over SOs
                            int sign_pqr = sign_pq;  // sign for total operator (a^\dagger_r a_q a_p)

                            if (spin_string_beta.create(r, sign_pqr)) {
                                for (size_t s = 0; s < K; s++) {  // s loops over SOs

                                    int sign_pqrs = sign_pqr;  // sign for total operator (a^dagger_s a^\dagger_r a_q a_p)
                                    if (spin_string_beta.create(s, sign_pqrs)) {

                                        size_t Jb = fock_space_beta.getAddress(spin_string_beta);

                                        // For the 'diagonal alpha contributions', i.e. Ia = Ja, the two-electron beta
                                        // contributions are the same

                                        // We are storing the alpha addresses as 'major', i.e. the total address IaIb = Ia * dim_b + I_b
                                        for (size_t Ia = 0; Ia < dim_alpha; Ia++) {
                                            double value = sign_pqrs * 0.5 * hamiltonian_parameters.get_g()(s, p, r, q);
                                            result_matrix(Ia * dim_beta + I_beta, Ia * dim_beta + Jb) += value;
                                        }

                                        spin_string_beta.annihilate(s);  // undo the previous creation on s
                                    }  // create on s (beta)
                                }  // loop over s

                                spin_string_beta.annihilate(r);  // undo the previous creation on r
                            }  // create on r (beta)
                        }  // loop over r

                        spin_string_beta.create(q);  // undo the previous annihilation on q
                    }  // annihilate on q (beta)
                }  // loop over q

                spin_string_beta.create(p);  // undo the previous annihilation on p
            } // annihilate on p (beta)
        }  // loop over p

        if (I_beta < dim_beta - 1) {  // prevent last permutation to occur
            fock_space_beta.setNextONV(spin_string_beta);
        }
    }  // loop over beta addresses (I_beta)


    // 3. ALPHA-BETA
    for (size_t I_alpha = 0; I_alpha < dim_alpha; I_alpha++) {  // loop over alpha addresses
        for (size_t I_beta = 0; I_beta < dim_beta; I_beta++) {  // loop over beta addresses

            for (const auto& alpha : alpha_one_electron_couplings[I_alpha]) {  // traverse all OneElectronCouplings for I_alpha
                for (const auto& beta : beta_one_electron_couplings[I_beta]) {  // traverse all OneElectronCouplings for I_beta

                    int sign = alpha.sign * beta.sign;
                    double value = sign * hamiltonian_parameters.get_g()(alpha.p, alpha.q, beta.p, beta.q);
                    result_matrix( I_alpha * dim_beta + I_beta, alpha.address * dim_beta + beta.address) += value;  // alpha is the major index
                }  // beta OneElectronCouplings
            }  // alpha OneElectronCouplings

        }  // loop over beta addresses (I_beta)
    }  // loop over alpha addresses (I_alpha)
    return result_matrix;
}


/**
 *  @param hamiltonian_parameters       the Hamiltonian parameters in an orthonormal orbital basis
 *  @param x                            the vector upon which the FCI Hamiltonian acts
 *  @param diagonal                     the diagonal of the FCI Hamiltonian matrix
 *
 *  @return the action of the FCI Hamiltonian on the coefficient vector
 */
Eigen::VectorXd FCI::matrixVectorProduct(const HamiltonianParameters& hamiltonian_parameters, const Eigen::VectorXd& x, const Eigen::VectorXd& diagonal) const {
    auto K = hamiltonian_parameters.get_h().get_dim();
    if (K != this->fock_space.get_K()) {
        throw std::invalid_argument("Basis functions of the Fock space and hamiltonian_parameters are incompatible.");
    }

    FockSpace fock_space_alpha = fock_space.get_fock_space_alpha();
    FockSpace fock_space_beta = fock_space.get_fock_space_beta();

    auto dim_alpha = fock_space_alpha.get_dimension();
    auto dim_beta = fock_space_beta.get_dimension();

    Eigen::VectorXd matvec = diagonal.cwiseProduct(x);

    // Calculate the effective one-electron integrals
<<<<<<< HEAD
    OneElectronOperator k = hamiltonian_parameters.calculateEffectiveOneElectronIntegrals();


    // ALPHA-ALPHA
    ONV spin_string_alpha_aa = fock_space_alpha.makeONV(0);  // spin string with address 0
    for (size_t I_alpha = 0; I_alpha < dim_alpha; I_alpha++) {  // I_alpha loops over all the addresses of the alpha spin strings
        if (I_alpha > 0) {
            fock_space_alpha.setNextONV(spin_string_alpha_aa);
        }

        for (size_t p = 0; p < K; p++) {  // p loops over SOs
            int sign_p = 1;  // sign of the operator a_p_alpha
            if (spin_string_alpha_aa.annihilate(p, sign_p)) {  // if p is in I_alpha

                for (size_t q = 0; q < K; q++) {  // q loops over SOs
                    int sign_pq = sign_p;  // sign of the operator a^dagger_q_alpha a_p_alpha
                    if (spin_string_alpha_aa.create(q, sign_pq)) {  // if q is not occupied in I_alpha
                        size_t J_alpha = fock_space_alpha.getAddress(spin_string_alpha_aa); // find all strings J_alpha that couple to I_alpha

                        for (size_t I_beta = 0; I_beta < dim_beta; I_beta++) {  // I_beta loops over all addresses of the beta spin strings
                            matvec(I_alpha*dim_beta + I_beta) += k(p,q) * sign_pq * x(J_alpha*dim_beta + I_beta);  // alpha addresses are major
                        }

                        spin_string_alpha_aa.annihilate(q);  // undo the previous creation
                    }
                }  // q loop

                spin_string_alpha_aa.create(p);  // undo the previous annihilation
            }
        }  // p loop
    }  // I_alpha loop


    // BETA-BETA
    ONV spin_string_beta_bb = fock_space_beta.makeONV(0);  // spin string with address 0
    for (size_t I_beta = 0; I_beta < dim_beta; I_beta++) {  // I_beta loops over all the addresses of the beta spin strings
        if (I_beta > 0) {
            fock_space_beta.setNextONV(spin_string_beta_bb);
        }
=======
    GQCP::OneElectronOperator k = hamiltonian_parameters.calculateEffectiveOneElectronIntegrals();
    Eigen::Map<Eigen::MatrixXd> matvecmap(matvec.data(), dim_alpha, dim_beta);
    Eigen::Map<const Eigen::MatrixXd> xmap(x.data(), dim_alpha, dim_beta);


    // ALPHA-BETA

>>>>>>> c12c02c6


    if (xyr) {
        xyr = false;

        this->spinSeparatedModule(fock_space_alpha, k, hamiltonian_parameters, alpha_ev);
        this->spinSeparatedModule(fock_space_beta, k, hamiltonian_parameters, beta_ev);

        beta_resolved = std::vector<Eigen::SparseMatrix<double>>(K*(K+1)/2, Eigen::SparseMatrix<double>(dim_beta, dim_beta));

        for (size_t p = 0; p<K; p++) {
            beta_resolved[p*(K+K+1-p)/2] = bbb(p,p, hamiltonian_parameters);
            for (size_t q = p + 1; q < K; q++) {
                beta_resolved[p*(K+K+1-p)/2 + q - p] = bbb(p,q, hamiltonian_parameters);
            }
<<<<<<< HEAD
        }  // p loop
    }  // I_beta loop

    // ALPHA-ALPHA-ALPHA-ALPHA
    ONV spin_string_alpha_aaaa = fock_space_alpha.makeONV(0);  // spin string with address 0
    for (size_t I_alpha = 0; I_alpha < dim_alpha; I_alpha++) {  // I_alpha loops over all addresses of alpha spin strings
        if (I_alpha > 0) {
            fock_space_alpha.setNextONV(spin_string_alpha_aaaa);
=======
>>>>>>> c12c02c6
        }
    }

<<<<<<< HEAD
        for (size_t p = 0; p < K; p++) {  // p loops over SOs
            int sign_p = 1;  // sign of the operator a_p_alpha
            if (spin_string_alpha_aaaa.annihilate(p, sign_p)) {

                for (size_t q = 0; q < K; q++) {  // q loops over SOs
                    int sign_pq = sign_p;  // sign of the operator a^dagger_q_alpha a_p_alpha
                    if (spin_string_alpha_aaaa.create(q, sign_pq)) {

                        for (size_t r = 0; r < K; r++) {  // r loops over SOs
                            int sign_pqr = sign_pq;  // sign of the operator a_r_alpha a^dagger_q_alpha a_p_alpha
                            if (spin_string_alpha_aaaa.annihilate(r, sign_pqr)) {

                                for (size_t s = 0; s < K; s++) {  // s loops over SOs
                                    int sign_pqrs = sign_pqr;  // sign of the operator a^dagger_s_alpha a_r_alpha a^dagger_q_alpha a_p_alpha
                                    if (spin_string_alpha_aaaa.create(s, sign_pqrs)) {
                                        size_t J_alpha = fock_space_alpha.getAddress(spin_string_alpha_aaaa);  // the address of the string J_alpha that couples to I_alpha

                                        for (size_t I_beta = 0; I_beta < dim_beta; I_beta++) {  // I_beta loops over all beta addresses
                                            matvec(I_alpha*dim_beta + I_beta) += 0.5 * hamiltonian_parameters.get_g()(p, q, r, s) * sign_pqrs * x(J_alpha*dim_beta + I_beta);
                                        }

                                        spin_string_alpha_aaaa.annihilate(s);  // undo the previous creation
                                    }
                                }  // loop over s

                                spin_string_alpha_aaaa.create(r);  // undo the previous annihilation
                            }
                        }  // loop over r

                        spin_string_alpha_aaaa.annihilate(q);  // undo the previous creation
                    }
                }  // loop over q

                spin_string_alpha_aaaa.create(p);  // undo the previous creation
            }
        }  // loop over p
    }  // loop over I_alpha


    // ALPHA-ALPHA-BETA-BETA (and BETA-BETA-ALPHA-ALPHA)
    ONV spin_string_alpha_aabb = fock_space_alpha.makeONV(0);  // spin string with address 0
    for (size_t I_alpha = 0; I_alpha < dim_alpha; I_alpha++) {  // I_alpha loops over all addresses of alpha spin strings
        if (I_alpha > 0) {
            fock_space_alpha.setNextONV(spin_string_alpha_aabb);
        }

        for (size_t p = 0; p < K; p++) {  // p loops over SOs
            int sign_p = 1;  // sign of the operator a_p_alpha
            if (spin_string_alpha_aabb.annihilate(p, sign_p)) {

                for (size_t q = 0; q < K; q++) {
                    int sign_pq = sign_p;  // sign of the operator a^dagger_q_alpha a_p_alpha
                    if (spin_string_alpha_aabb.create(q, sign_pq)) {
                        size_t J_alpha = fock_space_alpha.getAddress(spin_string_alpha_aabb);  // the address of the spin string that couples to I_alpha

                        ONV spin_string_beta_aabb = fock_space_beta.makeONV (0); // spin string with address 0
                        for (size_t I_beta = 0; I_beta < dim_beta; I_beta++) {  // I_beta loops over all addresses of beta spin strings
                            if (I_beta > 0) {
                                fock_space_beta.setNextONV(spin_string_beta_aabb);
                            }

                            for (size_t r = 0; r < K; r++) {  // r loops over SOs
                                int sign_r = 1;  // sign of the operator a_r_beta
                                if (spin_string_beta_aabb.annihilate(r, sign_r)) {

                                    for (size_t s = 0; s < K; s++) {  // s loops over SOs
                                        int sign_rs = sign_r;  // sign of the operato a^dagger_s_beta a_r_beta
                                        if (spin_string_beta_aabb.create(s, sign_rs)) {
                                            size_t J_beta = fock_space_beta.getAddress(spin_string_beta_aabb);  // the address of the spin string that couples to I_beta

                                            matvec(I_alpha*dim_beta + I_beta) += hamiltonian_parameters.get_g()(p, q, r, s) * sign_pq * sign_rs * x(J_alpha*dim_beta + J_beta);  // alpha addresses are major

                                            spin_string_beta_aabb.annihilate(s);  // undo the previous creation
                                        }
                                    }  // loop over r

                                    spin_string_beta_aabb.create(r);  // undo the previous annihilation
                                }
                            }  // loop over r


                        }  // I_beta loop

                        spin_string_alpha_aabb.annihilate(q);  // undo the previous creation
                    }
                }  // loop over q

                spin_string_alpha_aabb.create(p);  // undo the previous annihilation
            }
        }  // loop over p
    }  // loop over I_alpha


    // BETA-BETA-BETA-BETA
    ONV spin_string_beta_bbbb = fock_space_beta.makeONV(0);  // spin string with address 0
    for (size_t I_beta = 0; I_beta < dim_beta; I_beta++) {  // I_beta loops over all addresses of beta spin strings
        if (I_beta > 0) {
            fock_space_beta.setNextONV(spin_string_beta_bbbb);
=======


    for (size_t p = 0; p<K; p++) {
        matvecmap.noalias() += alpha_resolved[p*(K+K+1-p)/2] * xmap * beta_resolved[p*(K+K+1-p)/2];
        for (size_t q = p + 1; q<K; q++) {
            matvecmap.noalias() += alpha_resolved[p*(K+K+1-p)/2 + q - p] * xmap * beta_resolved[p*(K+K+1-p)/2 + q - p];
>>>>>>> c12c02c6
        }
    }



    matvecmap.noalias() += alpha_ev * xmap + xmap * beta_ev;

    return matvec;
}


/**
 *  @param hamiltonian_parameters       the Hamiltonian parameters in an orthonormal orbital basis
 *
 *  @return the diagonal of the matrix representation of the Hamiltonian
 */
Eigen::VectorXd FCI::calculateDiagonal(const HamiltonianParameters& hamiltonian_parameters) const {

    auto K = hamiltonian_parameters.get_h().get_dim();
    if (K != this->fock_space.get_K()) {
        throw std::invalid_argument("Basis functions of the Fock space and hamiltonian_parameters are incompatible.");
    }

    FockSpace fock_space_alpha = fock_space.get_fock_space_alpha();
    FockSpace fock_space_beta = fock_space.get_fock_space_beta();

    auto dim_alpha = fock_space_alpha.get_dimension();
    auto dim_beta = fock_space_beta.get_dimension();
    auto dim = fock_space.get_dimension();

    // Diagonal contributions
    Eigen::VectorXd diagonal =  Eigen::VectorXd::Zero(dim);

    // Calculate the effective one-electron integrals
    OneElectronOperator k = hamiltonian_parameters.calculateEffectiveOneElectronIntegrals();

    ONV spin_string_alpha = fock_space_alpha.makeONV(0);
    for (size_t Ia = 0; Ia < dim_alpha; Ia++) {  // Ia loops over addresses of alpha spin strings

        ONV spin_string_beta = fock_space_beta.makeONV(0);
        for (size_t Ib = 0; Ib < dim_beta; Ib++) {  // Ib loops over addresses of beta spin strings

            for (size_t p = 0; p < K; p++) {  // p loops over SOs

                if (spin_string_alpha.isOccupied(p)) {  // p is in Ia
                    diagonal(Ia * dim_beta + Ib) += k(p, p);

                    for (size_t q = 0; q < K; q++) {  // q loops over SOs
                        if (spin_string_alpha.isOccupied(q)) {  // q is in Ia
                            diagonal(Ia * dim_beta + Ib) += 0.5 * hamiltonian_parameters.get_g()(p, p, q, q);
                        } else {  // q is not in I_alpha
                            diagonal(Ia * dim_beta + Ib) += 0.5 * hamiltonian_parameters.get_g()(p, q, q, p);
                        }

                        if (spin_string_beta.isOccupied(q)) {  // q is in Ib
                            diagonal(Ia * dim_beta + Ib) += hamiltonian_parameters.get_g()(p, p, q, q);
                        }
                    }  // q loop
                }


                if (spin_string_beta.isOccupied(p)) {  // p is in Ib
                    diagonal(Ia * dim_beta + Ib) += k(p, p);


                    for (size_t q = 0; q < K; q++) {  // q loops over SOs
                        if (spin_string_beta.isOccupied(q)) {  // q is in Ib
                            diagonal(Ia * dim_beta + Ib) += 0.5 * hamiltonian_parameters.get_g()(p, p, q, q);

                        } else {  // q is not in I_beta
                            diagonal(Ia * dim_beta + Ib) += 0.5 * hamiltonian_parameters.get_g()(p, q, q, p);
                        }
                    }  // q loop
                }

            }  // p loop

            if (Ib < dim_beta - 1) {  // prevent last permutation to occur
                fock_space_beta.setNextONV(spin_string_beta);
            }
        }  // beta address (Ib) loop

        if (Ia < dim_alpha - 1) {  // prevent last permutation to occur
            fock_space_alpha.setNextONV(spin_string_alpha);
        }
    }  // alpha address (Ia) loop

    return diagonal;
}


}  // namespace GQCP<|MERGE_RESOLUTION|>--- conflicted
+++ resolved
@@ -32,83 +32,22 @@
         HamiltonianBuilder(),
         fock_space (fock_space)
 {
-    GQCP::FockSpace alpha = this->fock_space.get_fock_space_alpha();
-    GQCP::FockSpace beta = this->fock_space.get_fock_space_beta();
-
-    this->alpha_one_electron_couplings2 = this->calculateOneElectronCouplings(alpha);
-    this->beta_one_electron_couplings2 = this->calculateOneElectronCouplings(beta);
-
-
-    alpha_ev =  Eigen::SparseMatrix<double>(alpha.get_dimension(), alpha.get_dimension());
-    beta_ev = Eigen::SparseMatrix<double>(beta.get_dimension(), beta.get_dimension());
-
-    this->alpha_resolved = this->aaa();
-
-
-
-
+    this->alpha_resolved = this->alphaOneElectronCouplings();
 }
 
 /*
- *  PRIVATE METHODS
- */
-std::vector<std::vector<FCI::AnnihilationCouple>> FCI::calculateOneElectronCouplings(FockSpace& fock_space_target) {
-    size_t K = fock_space_target.get_K();
-    size_t N = fock_space_target.get_N();
-    size_t dim = fock_space_target.get_dimension();
-
-    std::vector<std::vector<AnnihilationCouple>> one_couplings(dim);
-
-    ONV onv = fock_space_target.get_ONV(0);  // onv with address 0
-    for (size_t I = 0; I < dim; I++) {  // I loops over all the addresses of the onv
-        std::vector<AnnihilationCouple> annihilations (N);
-        for (size_t e1 = 0; e1 < N; e1++) {  // e1 (electron 1) loops over the (number of) electrons
-            size_t p = onv.get_occupied_index(e1);  // retrieve the index of a given electron
-            size_t size = (K-p)-(N-e1);
-            std::vector<CreationCouple> creations (size);
-
-            // remove the weight from the initial address I, because we annihilate
-            size_t address = I - fock_space_target.get_vertex_weights(p, e1 + 1);
-            // The e2 iteration counts the amount of encountered electrons for the creation operator
-            // We only consider greater addresses than the initial one (because of symmetry)
-            // Hence we only count electron after the annihilated electron (e1)
-            size_t e2 = e1 + 1;
-            size_t q = p + 1;
-
-            int sign_e2 = 1;
-            // perform a shift
-            fock_space_target.shiftUntilNextUnoccupiedOrbital<1>(onv, address, q, e2, sign_e2);
-            size_t dex = 0;
-            while (q < K) {
-                size_t J = address + fock_space_target.get_vertex_weights(q, e2);
-
-                creations[dex] = CreationCouple{sign_e2, q, J};
-
-                q++; // go to the next orbital
-                dex++;
-                // perform a shift
-                fock_space_target.shiftUntilNextUnoccupiedOrbital<1>(onv, address, q, e2, sign_e2);
-            }  //  (creation)
-
-            annihilations[e1] = AnnihilationCouple{p, creations};
-
-        } // e1 loop (annihilation)
-
-        one_couplings[I] = annihilations;
-
-        // Prevent last permutation
-        if (I < dim - 1) {
-            fock_space_target.setNext(onv);
-        }
-    }
-
-    return one_couplings;
-}
-
-
-
-
-
+ *
+ */
+
+/**
+ *  Calculates all Hamiltonian elements for operators exclusively operating for one spin function
+ *  and stores these in a sparse matrix
+ *
+ *  @param fock_space                   Fock space for the spin function specific Hamiltonian
+ *  @param k                            Modified one-electron operator
+ *  @param hamiltonian_parameters       The Hamiltonian parameters in an orthonormal orbital basis
+ *  @param sparse_mat                   The representation of the spin function specific Hamiltonian
+ */
 void FCI::spinSeparatedModule(FockSpace& fock_space, const OneElectronOperator& k,
                               const HamiltonianParameters& hamiltonian_parameters, Eigen::SparseMatrix<double>& sparse_mat){
 
@@ -319,8 +258,18 @@
 
 }
 
-
-Eigen::SparseMatrix<double> FCI::bbb(size_t r, size_t s, const HamiltonianParameters& hamiltonian_parameters) {
+/**
+ *  Calculates all one-electron couplings for the beta Fock space
+ *  and attributes two-electron integrals based on the one-electron indexes of the coupling and two fixed indexes
+ *
+ *  @param r                        Fixed index of two-electorn integral
+ *  @param s                        Fixed index of two-electron integral
+ *  @param hamiltonian_parameters   The Hamiltonian parameters in an orthonormal orbital basis
+ *
+ *  @return                         The sparse matrix containing the calculated two-electron integrals mapped to one-electron couplings
+ */
+Eigen::SparseMatrix<double> FCI::betaTwoElectronOneElectronModule(size_t r, size_t s,
+                                                                  const HamiltonianParameters& hamiltonian_parameters) {
 
     FockSpace beta = fock_space.get_fock_space_beta();
     const bool do_diagonal = (r != s);
@@ -383,9 +332,13 @@
 
 
 
-
-
-std::vector<Eigen::SparseMatrix<double>> FCI::aaa() {
+/**
+ *  Calculates all one-eletron couplings for each annihilation-creation pair in the alpha Fock space
+ *  and stores them in sparse matrices for each combination
+ *
+ *  @return vector of sparse matrices containing the one-electron couplings for the alpha Fock space
+ */
+std::vector<Eigen::SparseMatrix<double>> FCI::alphaOneElectronCouplings() {
 
     GQCP::FockSpace alpha = this->fock_space.get_fock_space_alpha();
 
@@ -471,198 +424,56 @@
     FockSpace fock_space_alpha = fock_space.get_fock_space_alpha();
     FockSpace fock_space_beta = fock_space.get_fock_space_beta();
 
+    OneElectronOperator k = hamiltonian_parameters.calculateEffectiveOneElectronIntegrals();
+
     auto N_alpha = fock_space_alpha.get_N();
     auto dim_alpha = fock_space_alpha.get_dimension();
     auto N_beta = fock_space_beta.get_N();
     auto dim_beta = fock_space_beta.get_dimension();
 
-    std::vector<std::vector<OneElectronCoupling>> alpha_one_electron_couplings {dim_alpha, std::vector<OneElectronCoupling>(N_alpha * (K + 1 - N_alpha)) };
-    std::vector<std::vector<OneElectronCoupling>> beta_one_electron_couplings {dim_beta, std::vector<OneElectronCoupling>(N_beta * (K + 1 - N_beta)) };
-
-    // 1. ALPHA-ALPHA
-    ONV spin_string_alpha = fock_space_alpha.makeONV(0);  // alpha spin string with address 0
-    for (size_t I_alpha = 0; I_alpha < dim_alpha; I_alpha++) {  // I_alpha loops over all the addresses of the alpha spin strings
-
-        size_t coupling_address_index = 0;  // index of |J_alpha> in the (N_alpha * (K + 1 - N_alpha))-long std::vector
-        // located at alpha_one_electron_couplings[I_alpha]
-
-        for (size_t p = 0; p < K; p++) {  // p loops over SOs
-            int sign_p = 1;  // sign for the annihilation operator (a_p)
-
-            if (spin_string_alpha.annihilate(p, sign_p)) {
-                for (size_t q = 0; q < K; q++) {  // q loops over SOs
-
-                    // one-electron contributions for alpha, i.e. one electron excitation
-                    int sign_pq = sign_p;  // sign for the total excitation operator (a^\dagger_q a_p)
-                    if (spin_string_alpha.create(q, sign_pq)) {
-
-                        size_t J_alpha = fock_space_alpha.getAddress(spin_string_alpha);
-
-                        // For the 'diagonal beta contributions', i.e. I_beta = J_beta, the one-electron alpha contributions
-                        // are the same
-                        // We are storing the alpha addresses as 'major', i.e. the total address I_alpha I_beta = I_alpha * dim_beta + I_beta
-                        for (size_t I_beta = 0; I_beta < dim_beta; I_beta++) {
-                            double value = sign_pq * hamiltonian_parameters.get_h()(p, q);
-                            result_matrix(I_alpha * dim_beta + I_beta, J_alpha * dim_beta + I_beta) += value;
-                        }
-
-                        // We have found a spin string that is one electron excitation away from |I_alpha>
-                        // We will store it, since these strings are also needed in the alpha-beta part
-                        alpha_one_electron_couplings[I_alpha][coupling_address_index] = OneElectronCoupling{sign_pq, p, q, J_alpha};
-                        coupling_address_index++;
-                        spin_string_alpha.annihilate(q);  // undo the previous creation on q
-                    }  // create on q (alpha)
-
-
-                    // two-electron contributions for beta-beta, i.e. two electron excitations
-                    sign_pq = sign_p;  // sign for the total excitation operator (a^\dagger_q a_p)
-                    // we have to reset this because we changed this in the previous if-statement
-
-                    if (spin_string_alpha.annihilate(q, sign_pq)) {
-
-                        for (size_t r = 0; r < K; r++) {
-                            int sign_pqr = sign_pq;  // sign for total operator (a^\dagger_r a_q a_p)
-
-                            if (spin_string_alpha.create(r, sign_pqr)) {
-                                for (size_t s = 0; s < K; s++) {
-
-                                    int sign_pqrs = sign_pqr;  // sign for total operator (a^dagger_s a^\dagger_r a_q a_p)
-                                    if (spin_string_alpha.create(s, sign_pqrs)) {
-
-                                        size_t Ja = fock_space_alpha.getAddress(spin_string_alpha);
-
-                                        // For the 'diagonal beta contributions', i.e. Ib = Jb, the two-electron alpha
-                                        // contributions are the same
-
-                                        // We are storing the alpha addresses as 'major', i.e. the total address I_alpha I_beta = I_alpha * dim_b + I_b
-                                        for (size_t Ib = 0; Ib < dim_beta; Ib++) {
-                                            double value = sign_pqrs * 0.5 * hamiltonian_parameters.get_g()(s, p, r, q);
-                                            result_matrix(I_alpha * dim_beta + Ib, Ja * dim_beta + Ib) += value;
-                                        }
-
-                                        spin_string_alpha.annihilate(s);  // undo the previous creation on s
-                                    }  // create on s (alpha)
-                                }  // loop over s
-
-                                spin_string_alpha.annihilate(r);  // undo the previous creation on r
-                            }  // create on r (alpha)
-                        }  // loop over r
-
-                        spin_string_alpha.create(q);  // undo the previous annihilation on q
-                    }  // annihilate on q (alpha)
-                }  // loop over q
-
-                spin_string_alpha.create(p);  // undo the previous annihilation on p
-            }  // annihilate p (alpha)
-        }  // loop over p
-
-
-        if (I_alpha < dim_alpha - 1) {  // prevent the last permutation to occur
-            fock_space_alpha.setNextONV(spin_string_alpha);
-        }
-    }  // loop over alpha addresses (I_alpha)
-
-
-    // 2. BETA-BETA
-    ONV spin_string_beta = fock_space_beta.makeONV(0);  // beta spin string with address 0
-
-    for (size_t I_beta = 0; I_beta < dim_beta; I_beta++) {  // I_beta loops over addresses of all beta spin strings
-
-        size_t coupling_address_index = 0;  // index of |J_beta> in the (N_beta * (K + 1 - N_beta))-long std::vector
-        // located at alpha_one_electron_couplings[I_alpha]
-
-        for (size_t p = 0; p < K; p++) {  // p loops over SOs
-            int sign_p = 1;
-
-            if (spin_string_beta.annihilate(p, sign_p)) {
-                for (size_t q = 0; q < K; q++) {  // q loops over SOs
-
-                    // one-electron contributions for beta, i.e. one electron excitation
-                    int sign_pq = sign_p;  // sign for the total excitation operator (a^\dagger_q a_p)
-                    if (spin_string_beta.create(q, sign_pq)) {
-
-                        size_t J_beta = fock_space_beta.getAddress(spin_string_beta);
-
-                        // For the 'diagonal alpha contributions', i.e. I_alpha = J_alpha, the one-electron beta contributions are
-                        // the same
-                        // We are storing the alpha addresses as 'major', i.e. the total address I_alpha I_beta = I_alpha * dim_beta + I_beta
-
-                        for (size_t I_alpha = 0; I_alpha < dim_alpha; I_alpha++) {
-                            double value = sign_pq * hamiltonian_parameters.get_h()(p, q);
-                            result_matrix (I_alpha * dim_beta + I_beta, I_alpha * dim_beta + J_beta) += value;
-                        }
-
-                        // We have found a spin string that is one electron excitation away from |I_alpha>
-                        // We will store it, since these strings are also needed in the alpha-beta part
-                        beta_one_electron_couplings[I_beta][coupling_address_index] = OneElectronCoupling{sign_pq, p, q, J_beta};
-                        coupling_address_index++;
-                        spin_string_beta.annihilate(q);  // undo the previous creation on q
-                    }  // create on q (beta)
-
-
-                    // two-electron contributions for beta-beta, i.e. two electron excitations
-                    sign_pq = sign_p;  // sign for the total excitation operator (a^\dagger_q a_p)
-                    // we have to reset this because we changed this in the previous if-statement
-
-                    if (spin_string_beta.annihilate(q, sign_pq)) {
-
-                        for (size_t r = 0; r < K; r++) {  // r loops over SOs
-                            int sign_pqr = sign_pq;  // sign for total operator (a^\dagger_r a_q a_p)
-
-                            if (spin_string_beta.create(r, sign_pqr)) {
-                                for (size_t s = 0; s < K; s++) {  // s loops over SOs
-
-                                    int sign_pqrs = sign_pqr;  // sign for total operator (a^dagger_s a^\dagger_r a_q a_p)
-                                    if (spin_string_beta.create(s, sign_pqrs)) {
-
-                                        size_t Jb = fock_space_beta.getAddress(spin_string_beta);
-
-                                        // For the 'diagonal alpha contributions', i.e. Ia = Ja, the two-electron beta
-                                        // contributions are the same
-
-                                        // We are storing the alpha addresses as 'major', i.e. the total address IaIb = Ia * dim_b + I_b
-                                        for (size_t Ia = 0; Ia < dim_alpha; Ia++) {
-                                            double value = sign_pqrs * 0.5 * hamiltonian_parameters.get_g()(s, p, r, q);
-                                            result_matrix(Ia * dim_beta + I_beta, Ia * dim_beta + Jb) += value;
-                                        }
-
-                                        spin_string_beta.annihilate(s);  // undo the previous creation on s
-                                    }  // create on s (beta)
-                                }  // loop over s
-
-                                spin_string_beta.annihilate(r);  // undo the previous creation on r
-                            }  // create on r (beta)
-                        }  // loop over r
-
-                        spin_string_beta.create(q);  // undo the previous annihilation on q
-                    }  // annihilate on q (beta)
-                }  // loop over q
-
-                spin_string_beta.create(p);  // undo the previous annihilation on p
-            } // annihilate on p (beta)
-        }  // loop over p
-
-        if (I_beta < dim_beta - 1) {  // prevent last permutation to occur
-            fock_space_beta.setNextONV(spin_string_beta);
-        }
-    }  // loop over beta addresses (I_beta)
-
-
-    // 3. ALPHA-BETA
-    for (size_t I_alpha = 0; I_alpha < dim_alpha; I_alpha++) {  // loop over alpha addresses
-        for (size_t I_beta = 0; I_beta < dim_beta; I_beta++) {  // loop over beta addresses
-
-            for (const auto& alpha : alpha_one_electron_couplings[I_alpha]) {  // traverse all OneElectronCouplings for I_alpha
-                for (const auto& beta : beta_one_electron_couplings[I_beta]) {  // traverse all OneElectronCouplings for I_beta
-
-                    int sign = alpha.sign * beta.sign;
-                    double value = sign * hamiltonian_parameters.get_g()(alpha.p, alpha.q, beta.p, beta.q);
-                    result_matrix( I_alpha * dim_beta + I_beta, alpha.address * dim_beta + beta.address) += value;  // alpha is the major index
-                }  // beta OneElectronCouplings
-            }  // alpha OneElectronCouplings
-
-        }  // loop over beta addresses (I_beta)
-    }  // loop over alpha addresses (I_alpha)
+    if (!is_ham_par_set) {
+        spinSeparatedModule(fock_space_alpha, k, hamiltonian_parameters, alpha_ev);
+        spinSeparatedModule(fock_space_beta, k, hamiltonian_parameters, beta_ev);
+        for (size_t p = 0; p < K; p++) {
+            beta_resolved[p * (K + K + 1 - p) / 2] = betaTwoElectronOneElectronModule(p, p, hamiltonian_parameters);
+            for (size_t q = p + 1; q < K; q++) {
+                beta_resolved[p * (K + K + 1 - p) / 2 + q - p] = betaTwoElectronOneElectronModule(p, q, hamiltonian_parameters);
+            }
+        }
+
+    }
+
+    for (size_t i = 0; i < dim_alpha; i++) {
+        for (size_t j = 0; j < dim_alpha; j++) {
+            result_matrix.block(i * dim_beta, j * dim_beta, dim_beta, dim_beta) += beta_ev;
+        }
+    }
+
+    Eigen::MatrixXd ones = Eigen::MatrixXd::Ones(dim_alpha, dim_alpha);
+
+    for (int i = 0; i < alpha_ev.outerSize(); ++i){
+        for (Eigen::SparseMatrix<double>::InnerIterator it(alpha_ev, i); it; ++it) {
+            result_matrix.block(it.row() * dim_alpha, it.col() * dim_alpha, dim_alpha, dim_alhpa) += it_value*ones;
+        }
+    }
+
+
+    for (const Eigen::SparseMatrix<double> alpha_couplings : alpha_resolved) {
+        for (i = 0; i < alpha_couplings.outerSize(); ++i){
+            for (Eigen::SparseMatrix<double>::InnerIterator it(alpha_couplings, i); it; ++it) {
+                result_matrix.block(it.row() * dim_alpha, it.col() * dim_alpha, dim_alpha, dim_alpha) += it_value*ones;
+            }
+        }
+    }
+
+
+    for (size_t p = 0; p<K; p++) {
+        matvecmap.noalias() += alpha_resolved[p*(K+K+1-p)/2] * xmap * beta_resolved[p*(K+K+1-p)/2];
+        for (size_t q = p + 1; q<K; q++) {
+            matvecmap.noalias() += alpha_resolved[p*(K+K+1-p)/2 + q - p] * xmap * beta_resolved[p*(K+K+1-p)/2 + q - p];
+        }
+    }
+
     return result_matrix;
 }
 
@@ -689,55 +500,13 @@
     Eigen::VectorXd matvec = diagonal.cwiseProduct(x);
 
     // Calculate the effective one-electron integrals
-<<<<<<< HEAD
     OneElectronOperator k = hamiltonian_parameters.calculateEffectiveOneElectronIntegrals();
 
-
-    // ALPHA-ALPHA
-    ONV spin_string_alpha_aa = fock_space_alpha.makeONV(0);  // spin string with address 0
-    for (size_t I_alpha = 0; I_alpha < dim_alpha; I_alpha++) {  // I_alpha loops over all the addresses of the alpha spin strings
-        if (I_alpha > 0) {
-            fock_space_alpha.setNextONV(spin_string_alpha_aa);
-        }
-
-        for (size_t p = 0; p < K; p++) {  // p loops over SOs
-            int sign_p = 1;  // sign of the operator a_p_alpha
-            if (spin_string_alpha_aa.annihilate(p, sign_p)) {  // if p is in I_alpha
-
-                for (size_t q = 0; q < K; q++) {  // q loops over SOs
-                    int sign_pq = sign_p;  // sign of the operator a^dagger_q_alpha a_p_alpha
-                    if (spin_string_alpha_aa.create(q, sign_pq)) {  // if q is not occupied in I_alpha
-                        size_t J_alpha = fock_space_alpha.getAddress(spin_string_alpha_aa); // find all strings J_alpha that couple to I_alpha
-
-                        for (size_t I_beta = 0; I_beta < dim_beta; I_beta++) {  // I_beta loops over all addresses of the beta spin strings
-                            matvec(I_alpha*dim_beta + I_beta) += k(p,q) * sign_pq * x(J_alpha*dim_beta + I_beta);  // alpha addresses are major
-                        }
-
-                        spin_string_alpha_aa.annihilate(q);  // undo the previous creation
-                    }
-                }  // q loop
-
-                spin_string_alpha_aa.create(p);  // undo the previous annihilation
-            }
-        }  // p loop
-    }  // I_alpha loop
-
-
-    // BETA-BETA
-    ONV spin_string_beta_bb = fock_space_beta.makeONV(0);  // spin string with address 0
-    for (size_t I_beta = 0; I_beta < dim_beta; I_beta++) {  // I_beta loops over all the addresses of the beta spin strings
-        if (I_beta > 0) {
-            fock_space_beta.setNextONV(spin_string_beta_bb);
-        }
-=======
     GQCP::OneElectronOperator k = hamiltonian_parameters.calculateEffectiveOneElectronIntegrals();
     Eigen::Map<Eigen::MatrixXd> matvecmap(matvec.data(), dim_alpha, dim_beta);
     Eigen::Map<const Eigen::MatrixXd> xmap(x.data(), dim_alpha, dim_beta);
 
 
-    // ALPHA-BETA
-
->>>>>>> c12c02c6
 
 
     if (xyr) {
@@ -746,134 +515,24 @@
         this->spinSeparatedModule(fock_space_alpha, k, hamiltonian_parameters, alpha_ev);
         this->spinSeparatedModule(fock_space_beta, k, hamiltonian_parameters, beta_ev);
 
-        beta_resolved = std::vector<Eigen::SparseMatrix<double>>(K*(K+1)/2, Eigen::SparseMatrix<double>(dim_beta, dim_beta));
-
-        for (size_t p = 0; p<K; p++) {
-            beta_resolved[p*(K+K+1-p)/2] = bbb(p,p, hamiltonian_parameters);
+        beta_resolved = std::vector<Eigen::SparseMatrix<double>>(K * (K + 1) / 2,
+                                                                 Eigen::SparseMatrix<double>(dim_beta, dim_beta));
+
+        for (size_t p = 0; p < K; p++) {
+            beta_resolved[p * (K + K + 1 - p) / 2] = betaTwoElectronOneElectronModule(p, p, hamiltonian_parameters);
             for (size_t q = p + 1; q < K; q++) {
-                beta_resolved[p*(K+K+1-p)/2 + q - p] = bbb(p,q, hamiltonian_parameters);
+                beta_resolved[p * (K + K + 1 - p) / 2 + q - p] = betaTwoElectronOneElectronModule(p, q,
+                                                                                                  hamiltonian_parameters);
             }
-<<<<<<< HEAD
-        }  // p loop
-    }  // I_beta loop
-
-    // ALPHA-ALPHA-ALPHA-ALPHA
-    ONV spin_string_alpha_aaaa = fock_space_alpha.makeONV(0);  // spin string with address 0
-    for (size_t I_alpha = 0; I_alpha < dim_alpha; I_alpha++) {  // I_alpha loops over all addresses of alpha spin strings
-        if (I_alpha > 0) {
-            fock_space_alpha.setNextONV(spin_string_alpha_aaaa);
-=======
->>>>>>> c12c02c6
-        }
-    }
-
-<<<<<<< HEAD
-        for (size_t p = 0; p < K; p++) {  // p loops over SOs
-            int sign_p = 1;  // sign of the operator a_p_alpha
-            if (spin_string_alpha_aaaa.annihilate(p, sign_p)) {
-
-                for (size_t q = 0; q < K; q++) {  // q loops over SOs
-                    int sign_pq = sign_p;  // sign of the operator a^dagger_q_alpha a_p_alpha
-                    if (spin_string_alpha_aaaa.create(q, sign_pq)) {
-
-                        for (size_t r = 0; r < K; r++) {  // r loops over SOs
-                            int sign_pqr = sign_pq;  // sign of the operator a_r_alpha a^dagger_q_alpha a_p_alpha
-                            if (spin_string_alpha_aaaa.annihilate(r, sign_pqr)) {
-
-                                for (size_t s = 0; s < K; s++) {  // s loops over SOs
-                                    int sign_pqrs = sign_pqr;  // sign of the operator a^dagger_s_alpha a_r_alpha a^dagger_q_alpha a_p_alpha
-                                    if (spin_string_alpha_aaaa.create(s, sign_pqrs)) {
-                                        size_t J_alpha = fock_space_alpha.getAddress(spin_string_alpha_aaaa);  // the address of the string J_alpha that couples to I_alpha
-
-                                        for (size_t I_beta = 0; I_beta < dim_beta; I_beta++) {  // I_beta loops over all beta addresses
-                                            matvec(I_alpha*dim_beta + I_beta) += 0.5 * hamiltonian_parameters.get_g()(p, q, r, s) * sign_pqrs * x(J_alpha*dim_beta + I_beta);
-                                        }
-
-                                        spin_string_alpha_aaaa.annihilate(s);  // undo the previous creation
-                                    }
-                                }  // loop over s
-
-                                spin_string_alpha_aaaa.create(r);  // undo the previous annihilation
-                            }
-                        }  // loop over r
-
-                        spin_string_alpha_aaaa.annihilate(q);  // undo the previous creation
-                    }
-                }  // loop over q
-
-                spin_string_alpha_aaaa.create(p);  // undo the previous creation
-            }
-        }  // loop over p
-    }  // loop over I_alpha
-
-
-    // ALPHA-ALPHA-BETA-BETA (and BETA-BETA-ALPHA-ALPHA)
-    ONV spin_string_alpha_aabb = fock_space_alpha.makeONV(0);  // spin string with address 0
-    for (size_t I_alpha = 0; I_alpha < dim_alpha; I_alpha++) {  // I_alpha loops over all addresses of alpha spin strings
-        if (I_alpha > 0) {
-            fock_space_alpha.setNextONV(spin_string_alpha_aabb);
-        }
-
-        for (size_t p = 0; p < K; p++) {  // p loops over SOs
-            int sign_p = 1;  // sign of the operator a_p_alpha
-            if (spin_string_alpha_aabb.annihilate(p, sign_p)) {
-
-                for (size_t q = 0; q < K; q++) {
-                    int sign_pq = sign_p;  // sign of the operator a^dagger_q_alpha a_p_alpha
-                    if (spin_string_alpha_aabb.create(q, sign_pq)) {
-                        size_t J_alpha = fock_space_alpha.getAddress(spin_string_alpha_aabb);  // the address of the spin string that couples to I_alpha
-
-                        ONV spin_string_beta_aabb = fock_space_beta.makeONV (0); // spin string with address 0
-                        for (size_t I_beta = 0; I_beta < dim_beta; I_beta++) {  // I_beta loops over all addresses of beta spin strings
-                            if (I_beta > 0) {
-                                fock_space_beta.setNextONV(spin_string_beta_aabb);
-                            }
-
-                            for (size_t r = 0; r < K; r++) {  // r loops over SOs
-                                int sign_r = 1;  // sign of the operator a_r_beta
-                                if (spin_string_beta_aabb.annihilate(r, sign_r)) {
-
-                                    for (size_t s = 0; s < K; s++) {  // s loops over SOs
-                                        int sign_rs = sign_r;  // sign of the operato a^dagger_s_beta a_r_beta
-                                        if (spin_string_beta_aabb.create(s, sign_rs)) {
-                                            size_t J_beta = fock_space_beta.getAddress(spin_string_beta_aabb);  // the address of the spin string that couples to I_beta
-
-                                            matvec(I_alpha*dim_beta + I_beta) += hamiltonian_parameters.get_g()(p, q, r, s) * sign_pq * sign_rs * x(J_alpha*dim_beta + J_beta);  // alpha addresses are major
-
-                                            spin_string_beta_aabb.annihilate(s);  // undo the previous creation
-                                        }
-                                    }  // loop over r
-
-                                    spin_string_beta_aabb.create(r);  // undo the previous annihilation
-                                }
-                            }  // loop over r
-
-
-                        }  // I_beta loop
-
-                        spin_string_alpha_aabb.annihilate(q);  // undo the previous creation
-                    }
-                }  // loop over q
-
-                spin_string_alpha_aabb.create(p);  // undo the previous annihilation
-            }
-        }  // loop over p
-    }  // loop over I_alpha
-
-
-    // BETA-BETA-BETA-BETA
-    ONV spin_string_beta_bbbb = fock_space_beta.makeONV(0);  // spin string with address 0
-    for (size_t I_beta = 0; I_beta < dim_beta; I_beta++) {  // I_beta loops over all addresses of beta spin strings
-        if (I_beta > 0) {
-            fock_space_beta.setNextONV(spin_string_beta_bbbb);
-=======
+        }
+    }
+
 
 
     for (size_t p = 0; p<K; p++) {
         matvecmap.noalias() += alpha_resolved[p*(K+K+1-p)/2] * xmap * beta_resolved[p*(K+K+1-p)/2];
         for (size_t q = p + 1; q<K; q++) {
             matvecmap.noalias() += alpha_resolved[p*(K+K+1-p)/2 + q - p] * xmap * beta_resolved[p*(K+K+1-p)/2 + q - p];
->>>>>>> c12c02c6
         }
     }
 
