--- conflicted
+++ resolved
@@ -85,7 +85,6 @@
 
 
 /*
-<<<<<<< HEAD
  *  NAMED CONSTRUCTORS
  */
 
@@ -126,10 +125,7 @@
 
 
 /*
- *  PUBLIC METHODS
-=======
  *  PUBLIC METHODS - TRANSFORMATIONS
->>>>>>> c1b52cb0
  */
 
 /**
