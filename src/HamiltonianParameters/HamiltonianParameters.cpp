// This file is part of GQCG-gqcp.
// 
// Copyright (C) 2017-2018  the GQCG developers
// 
// GQCG-gqcp is free software: you can redistribute it and/or modify
// it under the terms of the GNU Lesser General Public License as published by
// the Free Software Foundation, either version 3 of the License, or
// (at your option) any later version.
// 
// GQCG-gqcp is distributed in the hope that it will be useful,
// but WITHOUT ANY WARRANTY; without even the implied warranty of
// MERCHANTABILITY or FITNESS FOR A PARTICULAR PURPOSE.  See the
// GNU Lesser General Public License for more details.
// 
// You should have received a copy of the GNU Lesser General Public License
// along with GQCG-gqcp.  If not, see <http://www.gnu.org/licenses/>.
// 
#include "HamiltonianParameters/HamiltonianParameters.hpp"

#include "miscellaneous.hpp"


namespace GQCP {


/*
 *  CONSTRUCTORS
 */

/**
 *  @param ao_basis     the initial AO basis
 *  @param S            the overlap integrals
 *  @param h            the one-electron integrals H_core
 *  @param g            the two-electron integrals
 *  @param C            a transformation matrix between the current molecular orbitals and the atomic orbitals
 */
HamiltonianParameters::HamiltonianParameters(std::shared_ptr<GQCP::AOBasis> ao_basis, const GQCP::OneElectronOperator& S, const GQCP::OneElectronOperator& h, const GQCP::TwoElectronOperator& g, const Eigen::MatrixXd& C) :
    BaseHamiltonianParameters(std::move(ao_basis)),
    K (S.get_dim()),
    S (S),
    h (h),
    g (g),
    C (C)
{
    // Check if the dimensions of all matrix representations are compatible
    auto error = std::invalid_argument("The dimensions of the operators and coefficient matrix are incompatible.");

    if (this->ao_basis) {  // ao_basis is not nullptr
        if (this->K != this->ao_basis->get_number_of_basis_functions()) {
            throw error;
        }
    }

    if ((h.get_dim() != this->K) || (g.get_dim() != this->K) || (C.cols() != this->K) || (C.rows() != this->K)) {
        throw error;
    }


    if (S.get_matrix_representation().isZero(1.0e-08)) {
        throw std::invalid_argument("The underlying overlap matrix cannot be a zero matrix.");
    }
}


/**
 *  A constructor that transforms the current Hamiltonian parameters with a transformation matrix
 *
 *  @param ham_par      the current Hamiltonian parameters
 *  @param C            the transformation matrix to be applied to the current Hamiltonian parameters
 */
HamiltonianParameters::HamiltonianParameters(const GQCP::HamiltonianParameters& ham_par, const Eigen::MatrixXd& C) :
    BaseHamiltonianParameters(ham_par.ao_basis),
    K (ham_par.S.get_dim()),
    S (ham_par.S),
    h (ham_par.h),
    g (ham_par.g),
    C (ham_par.C)
{
    // We have now initialized the new Hamiltonian parameters to be a copy of the given Hamiltonian parameters, so now we will transform
    this->transform(C);
}



/*
 *  PUBLIC METHODS
 */

/**
 *  In-place transform the matrix representations of Hamiltonian parameters
 *
 *  @param T    the transformation matrix between the old and the new orbital basis, it is used as
 *      b' = b T ,
 *   in which the basis functions are collected as elements of a row vector b
 *
 *  Furthermore
 *      - the overlap matrix S now gives the overlap matrix in the new molecular orbital basis
 *      - the coefficient matrix C is updated to reflect the total transformation between the new molecular orbital basis and the initial atomic orbitals
 */
void HamiltonianParameters::transform(const Eigen::MatrixXd& T) {

    this->S.transform(T);

    this->h.transform(T);
    this->g.transform(T);

    this->C = this->C * T;  // use the correct transformation formula for subsequent transformations
}


/**
 *  In-place rotate the matrix representations of the Hamiltonian parameters
 *
 *  @param U     the unitary transformation (i.e. rotation) matrix, see transform() for how the transformation matrix between the two bases should be represented
 *
 *  Furthermore, the coefficient matrix C is updated to reflect the total transformation between the new molecular orbital basis and the initial atomic orbitals
 */
void HamiltonianParameters::rotate(const Eigen::MatrixXd& U) {

    // A rotation leaves the overlap matrix invariant, so we don't have to transform it

    this->h.rotate(U);
    this->g.rotate(U);

    this->C = this->C * U;
}


/**
 *  Using a random rotation matrix, transform the matrix representations of the Hamiltonian parameters
 */
void HamiltonianParameters::randomRotate() {

    // Get a random unitary matrix by diagonalizing a random symmetric matrix
    Eigen::MatrixXd A_random = Eigen::MatrixXd::Random(this->K, this->K);
    Eigen::MatrixXd A_symmetric = A_random + A_random.transpose();
    Eigen::SelfAdjointEigenSolver<Eigen::MatrixXd> unitary_solver (A_symmetric);
    Eigen::MatrixXd U_random = unitary_solver.eigenvectors();

    this->rotate(U_random);
}


/**
 *  In-place rotate the matrix representations of the Hamiltonian parameters using a unitary Jacobi rotation matrix constructed from the Jacobi rotation parameters
 *
 *  @param jacobi_rotation_parameters       the Jacobi rotation parameters (p, q, angle) that are used to specify a Jacobi rotation: we use the (cos, sin, -sin, cos) definition for the Jacobi rotation matrix. See transform() for how the transformation matrix between the two bases should be represented
 *
 *  Furthermore the coefficient matrix C is updated to reflect the total transformation between the new molecular orbital basis and the initial atomic orbitals
 */
void HamiltonianParameters::rotate(const GQCP::JacobiRotationParameters& jacobi_rotation_parameters) {

    // A rotation leaves the overlap matrix invariant, so we don't have to transform it

    this->h.rotate(jacobi_rotation_parameters);
    this->g.rotate(jacobi_rotation_parameters);


    // Create a Jacobi rotation matrix to transform the coefficient matrix with
    size_t K = this->h.get_dim();  // number of spatial orbitals
    auto J = GQCP::jacobiRotationMatrix(jacobi_rotation_parameters, K);
    this->C = this->C * J;
}


/**
 *  Transform the Hamiltonian parameters to the Löwdin basis (i.e. T = S^{-1/2})
 */
void HamiltonianParameters::LowdinOrthonormalize() {

    // The transformation matrix to the Löwdin basis is T = S^{-1/2}
    Eigen::SelfAdjointEigenSolver<Eigen::MatrixXd> saes (this->S.get_matrix_representation());
    this->transform(saes.operatorInverseSqrt());
}


/**
<<<<<<< HEAD
 *  Given a @param D: the 1-RDM and a @param d: the 2-RDM, @return the generalized Fock matrix F as a OneElectronOperator
=======
 *  @param D      the 1-RDM
 *  @param d      the 2-RDM
 *
 *  @return the energy as a result of the contraction of the 1- and 2-RDMs with the one- and two-electron integrals
 */
double HamiltonianParameters::calculateEnergy(const GQCP::OneRDM& D, const GQCP::TwoRDM& d) const {

    double energy_by_contraction = (this->h.get_matrix_representation() * D.get_matrix_representation()).trace();

    Eigen::Tensor<double, 4> g = this->g.get_matrix_representation();

    // Specify the contractions for the relevant contraction of the two-electron integrals and the 2-RDM
    //      0.5 g(p q r s) d(p q r s)
    Eigen::array<Eigen::IndexPair<int>, 4> contractions = {Eigen::IndexPair<int>(0,0), Eigen::IndexPair<int>(1,1), Eigen::IndexPair<int>(2,2), Eigen::IndexPair<int>(3,3)};
    //      Perform the contraction
    Eigen::Tensor<double, 0> contraction = 0.5 * g.contract(d.get_matrix_representation(), contractions);

    // As the contraction is a scalar (a tensor of rank 0), we should access by (0).
    energy_by_contraction += contraction(0);

    return energy_by_contraction;
}


/**
 *  @param D      the 1-RDM
 *  @param d      the 2-RDM
 *
 *  @return the generalized Fock matrix
>>>>>>> bdeb87cb
 */
GQCP::OneElectronOperator HamiltonianParameters::calculateGeneralizedFockMatrix(const GQCP::OneRDM& D, const GQCP::TwoRDM& d) const {

    // Check if dimensions are compatible
    if (D.get_dim() != this->K) {
        throw std::invalid_argument("The 1-RDM is not compatible with the HamiltonianParameters.");
    }

    if (d.get_dim() != this->K) {
        throw std::invalid_argument("The 2-RDM is not compatible with the HamiltonianParameters.");
    }


    // A KISS implementation of the calculation of the generalized Fock matrix F
    Eigen::MatrixXd F = Eigen::MatrixXd::Zero(this->K, this->K);
    for (size_t p = 0; p < this->K; p++) {
        for (size_t q = 0; q < this->K; q++) {

            // One-electron part
            for (size_t r = 0; r < this->K; r++) {
                F(p,q) += h(q,r) * D(p,r);
            }

            // Two-electron part
            for (size_t r = 0; r < this->K; r++) {
                for (size_t s = 0; s < this->K; s++) {
                    for (size_t t = 0; t < this->K; t++) {
                        F(p,q) += g(q,r,s,t) * d(p,r,s,t);
                    }
                }
            }  // two-electron part

        }
    }  // F elements loop


    return GQCP::OneElectronOperator(F);
}


/**
 *  @param D      the 1-RDM
 *  @param d      the 2-RDM
 *
 *  @return the super-generalized Fock matrix
 */
GQCP::TwoElectronOperator HamiltonianParameters::calculateSuperGeneralizedFockMatrix(const GQCP::OneRDM& D, const GQCP::TwoRDM& d) const {

    // Check if dimensions are compatible
    if (D.get_dim() != this->K) {
        throw std::invalid_argument("The 1-RDM is not compatible with the HamiltonianParameters.");
    }

    if (d.get_dim() != this->K) {
        throw std::invalid_argument("The 2-RDM is not compatible with the HamiltonianParameters.");
    }


    // We have to calculate the generalized Fock matrix F first
    GQCP::OneElectronOperator F = this->calculateGeneralizedFockMatrix(D, d);

    // A KISS implementation of the calculation of the super generalized Fock matrix W
    Eigen::Tensor<double, 4> W (this->K, this->K, this->K, this->K);
    W.setZero();
    for (size_t p = 0; p < this->K; p++) {
        for (size_t q = 0; q < this->K; q++) {
            for (size_t r = 0; r < this->K; r++) {
                for (size_t s = 0; s < this->K; s++) {

                    // Generalized Fock matrix part
                    if (r == q) {
                        W(p,q,r,s) += F(p,s);
                    }

                    // One-electron part
                    W(p,q,r,s) -= this->h(s,p) * D(r,q);

                    // Two-electron part
                    for (size_t t = 0; t < this->K; t++) {
                        for (size_t u = 0; u < this->K; u++) {
                            W(p,q,r,s) += this->g(s,t,q,u) * d(r,t,p,u) - this->g(s,t,u,p) * d(r,t,u,q) - this->g(s,p,t,u) * d(r,q,t,u);
                        }
                    }  // two-electron part
                }
            }
        }
    }  // W elements loop


    return GQCP::TwoElectronOperator(W);
};



}  // namespace GQCP<|MERGE_RESOLUTION|>--- conflicted
+++ resolved
@@ -175,39 +175,10 @@
 
 
 /**
-<<<<<<< HEAD
- *  Given a @param D: the 1-RDM and a @param d: the 2-RDM, @return the generalized Fock matrix F as a OneElectronOperator
-=======
  *  @param D      the 1-RDM
  *  @param d      the 2-RDM
  *
- *  @return the energy as a result of the contraction of the 1- and 2-RDMs with the one- and two-electron integrals
- */
-double HamiltonianParameters::calculateEnergy(const GQCP::OneRDM& D, const GQCP::TwoRDM& d) const {
-
-    double energy_by_contraction = (this->h.get_matrix_representation() * D.get_matrix_representation()).trace();
-
-    Eigen::Tensor<double, 4> g = this->g.get_matrix_representation();
-
-    // Specify the contractions for the relevant contraction of the two-electron integrals and the 2-RDM
-    //      0.5 g(p q r s) d(p q r s)
-    Eigen::array<Eigen::IndexPair<int>, 4> contractions = {Eigen::IndexPair<int>(0,0), Eigen::IndexPair<int>(1,1), Eigen::IndexPair<int>(2,2), Eigen::IndexPair<int>(3,3)};
-    //      Perform the contraction
-    Eigen::Tensor<double, 0> contraction = 0.5 * g.contract(d.get_matrix_representation(), contractions);
-
-    // As the contraction is a scalar (a tensor of rank 0), we should access by (0).
-    energy_by_contraction += contraction(0);
-
-    return energy_by_contraction;
-}
-
-
-/**
- *  @param D      the 1-RDM
- *  @param d      the 2-RDM
- *
  *  @return the generalized Fock matrix
->>>>>>> bdeb87cb
  */
 GQCP::OneElectronOperator HamiltonianParameters::calculateGeneralizedFockMatrix(const GQCP::OneRDM& D, const GQCP::TwoRDM& d) const {
 
