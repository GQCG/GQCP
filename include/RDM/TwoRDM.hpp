--- conflicted
+++ resolved
@@ -44,7 +44,7 @@
 
 
     // GETTERS
-    Eigen::Tensor<double, 4> get_matrix_representation() const { return this->d; }
+    const Eigen::Tensor<double, 4>& get_matrix_representation() const { return this->d; }
 
 
     // OPERATORS
@@ -60,7 +60,6 @@
      */
     bool operator==(const GQCP::TwoRDM& other);
 
-<<<<<<< HEAD
 
     // PUBLIC METHODS
     /**
@@ -70,13 +69,7 @@
      *  @return if the matrix representation of this 2-RDM is equal to the matrix representation of the other, given a tolerance
      */
     bool isEqualTo(const GQCP::TwoRDM& other, double tolerance=1.0e-08) const;
-=======
-    // GETTERS
-    const Eigen::Tensor<double, 4>& get_matrix_representation() const { return this->d; }
->>>>>>> 654578f7
 
-
-    // PUBLIC METHODS
     /**
      *  @return the trace of the 2-RDM, i.e. d(p,p,q,q)
      */
