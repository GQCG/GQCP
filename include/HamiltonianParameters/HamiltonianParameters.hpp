--- conflicted
+++ resolved
@@ -125,22 +125,10 @@
     void LowdinOrthonormalize();
 
     /**
-<<<<<<< HEAD
-     *  Given a @param D: the 1-RDM and a @param d: the 2-RDM, @return the generalized Fock matrix F as a OneElectronOperator
-=======
-     *  @param D      the 1-RDM
-     *  @param d      the 2-RDM
-     *
-     *  @return the energy as a result of the contraction of the 1- and 2-RDMs with the one- and two-electron integrals
-     */
-    double calculateEnergy(const GQCP::OneRDM& D, const GQCP::TwoRDM& d) const;
-
-    /**
      *  @param D      the 1-RDM
      *  @param d      the 2-RDM
      *
      *  @return the generalized Fock matrix
->>>>>>> bdeb87cb
      */
     GQCP::OneElectronOperator calculateGeneralizedFockMatrix(const GQCP::OneRDM& D, const GQCP::TwoRDM& d) const;
 
