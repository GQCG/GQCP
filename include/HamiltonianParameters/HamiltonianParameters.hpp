// This file is part of GQCG-gqcp.
// 
// Copyright (C) 2017-2018  the GQCG developers
// 
// GQCG-gqcp is free software: you can redistribute it and/or modify
// it under the terms of the GNU Lesser General Public License as published by
// the Free Software Foundation, either version 3 of the License, or
// (at your option) any later version.
// 
// GQCG-gqcp is distributed in the hope that it will be useful,
// but WITHOUT ANY WARRANTY; without even the implied warranty of
// MERCHANTABILITY or FITNESS FOR A PARTICULAR PURPOSE.  See the
// GNU Lesser General Public License for more details.
// 
// You should have received a copy of the GNU Lesser General Public License
// along with GQCG-gqcp.  If not, see <http://www.gnu.org/licenses/>.
// 
#ifndef GQCP_HAMILTONIANPARAMETERS_HPP
#define GQCP_HAMILTONIANPARAMETERS_HPP

#include "common.hpp"
#include "HamiltonianParameters/BaseHamiltonianParameters.hpp"
#include "Operator/OneElectronOperator.hpp"
#include "Operator/TwoElectronOperator.hpp"
#include "JacobiRotationParameters.hpp"
#include "RDM/TwoRDM.hpp"
#include "RDM/OneRDM.hpp"

#include <Eigen/Dense>



namespace GQCP {


/**
 *  A class for representing Hamiltonian parameters, i.e. the one- and two-electron integrals in the second-quantized expression of the Hamiltonian
 *
 *  This class can be used for restricted calculations, i.e. the alpha and beta integrals are equal
 */
class HamiltonianParameters : public BaseHamiltonianParameters {
private:
    size_t K;  // the number of spatial orbitals

    OneElectronOperator S;  // overlap

    OneElectronOperator h;  // one-electron interactions (i.e. the core Hamiltonian)
    TwoElectronOperator g;  // two-electron interactions

    Eigen::MatrixXd C;  // total transformation matrix between the current (restricted) molecular orbitals and the atomic orbitals


public:
    // CONSTRUCTORS
    /**
     *  @param ao_basis     the initial AO basis
     *  @param S            the overlap integrals
     *  @param h            the one-electron integrals H_core
     *  @param g            the two-electron integrals
     *  @param C            a transformation matrix between the current molecular orbitals and the atomic orbitals
     */
    HamiltonianParameters(std::shared_ptr<GQCP::AOBasis> ao_basis, const GQCP::OneElectronOperator& S, const GQCP::OneElectronOperator& h, const GQCP::TwoElectronOperator& g, const Eigen::MatrixXd& C);


    /**
     *  A constructor that transforms the current Hamiltonian parameters with a transformation matrix
     *
     *  @param ham_par      the current Hamiltonian parameters
     *  @param C            the transformation matrix to be applied to the current Hamiltonian parameters
     */
    HamiltonianParameters(const GQCP::HamiltonianParameters& ham_par, const Eigen::MatrixXd& C);


    // DESTRUCTORS
    ~HamiltonianParameters() override =default;

    
    // GETTERS
    const GQCP::OneElectronOperator& get_S() const { return this->S; }
    const GQCP::OneElectronOperator& get_h() const { return this->h; }
    const GQCP::TwoElectronOperator& get_g() const { return this->g; }
    const Eigen::MatrixXd& get_C() const { return this->C; }
    size_t get_K() const { return this->K; }

    
    // PUBLIC METHODS
    /**
     *  In-place transform the matrix representations of Hamiltonian parameters
     *
     *  @param T    the transformation matrix between the old and the new orbital basis, it is used as
     *      b' = b T ,
     *   in which the basis functions are collected as elements of a row vector b
     *
     *  Furthermore
     *      - the overlap matrix S now gives the overlap matrix in the new molecular orbital basis
     *      - the coefficient matrix C is updated to reflect the total transformation between the new molecular orbital basis and the initial atomic orbitals
     */
    void transform(const Eigen::MatrixXd& T);

    /**
     *  In-place rotate the matrix representations of the Hamiltonian parameters
     *
     *  @param U     the unitary transformation (i.e. rotation) matrix, see transform() for how the transformation matrix between the two bases should be represented
     *
     *  Furthermore, the coefficient matrix C is updated to reflect the total transformation between the new molecular orbital basis and the initial atomic orbitals
     */
    void rotate(const Eigen::MatrixXd& U);

    /**
     *  Using a random rotation matrix, transform the matrix representations of the Hamiltonian parameters
     */
    void randomRotate();

    /**
     *  In-place rotate the matrix representations of the Hamiltonian parameters using a unitary Jacobi rotation matrix constructed from the Jacobi rotation parameters
     *
     *  @param jacobi_rotation_parameters       the Jacobi rotation parameters (p, q, angle) that are used to specify a Jacobi rotation: we use the (cos, sin, -sin, cos) definition for the Jacobi rotation matrix. See transform() for how the transformation matrix between the two bases should be represented
     *
     *  Furthermore the coefficient matrix C is updated to reflect the total transformation between the new molecular orbital basis and the initial atomic orbitals
     */
    void rotate(const GQCP::JacobiRotationParameters& jacobi_rotation_parameters);

    /**
     *  Transform the HamiltonianParameters to the Löwdin basis (i.e. T = S^{-1/2})
     */
    void LowdinOrthonormalize();

    /**
     *  @param D      the 1-RDM
     *  @param d      the 2-RDM
     *
     *  @return the generalized Fock matrix
     */
    GQCP::OneElectronOperator calculateGeneralizedFockMatrix(const GQCP::OneRDM& D, const GQCP::TwoRDM& d) const;

    /**
     *  @param D      the 1-RDM
     *  @param d      the 2-RDM
     *
     *  @return the super-generalized Fock matrix
     */
    GQCP::TwoElectronOperator calculateSuperGeneralizedFockMatrix(const GQCP::OneRDM& D, const GQCP::TwoRDM& d) const;

    /**
<<<<<<< HEAD
     *  @param N_P      the number of electron pairs
     *
     *  @return the Edmiston-Ruedenberg localization index g(i,i,i,i)
     */
    double calculateEdmistonRuedenbergLocalizationIndex(size_t N_P) const;
=======
     *  Constrain the Hamiltonian parameters according to the convention: - lambda * constraint
     *
     *  @param one_op   the one-electron operator used as a constraint
     *  @param two_op   the two-electron operator used as a constraint
     *  @param lambda   Lagrangian multiplier for the constraint
     *
     *  @return a copy of the constrained Hamiltonian parameters
     */
    HamiltonianParameters constrain(const GQCP::OneElectronOperator& one_op, const GQCP::TwoElectronOperator& two_op, double lambda) const;

    /**
     *  Constrain the Hamiltonian parameters according to the convention: - lambda * constraint
     *
     *  @param one_op   the one-electron operator used as a constraint
     *  @param lambda   Lagrangian multiplier for the constraint
     *
     *  @return a copy of the constrained Hamiltonian parameters
     */
    HamiltonianParameters constrain(const GQCP::OneElectronOperator& one_op, double lambda) const;

    /**
     *  Constrain the Hamiltonian parameters according to the convention: - lambda * constraint
     *
     *  @param two_op   the two-electron operator used as a constraint
     *  @param lambda   Lagrangian multiplier for the constraint
     *
     *  @return a copy of the constrained Hamiltonian parameters
     */
    HamiltonianParameters constrain(const GQCP::TwoElectronOperator& two_op, double lambda) const;

    /**
     *  @param ao_list     indices of the AOs used for the Mulliken populations
     *
     *  @return the Mulliken operator for a set of AOs
     */
    OneElectronOperator calculateMullikenOperator(const Vectoru& ao_list);
>>>>>>> 3353c380
};


}  // namespace GQCP


#endif  // GQCP_HAMILTONIANPARAMETERS_HPP<|MERGE_RESOLUTION|>--- conflicted
+++ resolved
@@ -142,13 +142,13 @@
     GQCP::TwoElectronOperator calculateSuperGeneralizedFockMatrix(const GQCP::OneRDM& D, const GQCP::TwoRDM& d) const;
 
     /**
-<<<<<<< HEAD
      *  @param N_P      the number of electron pairs
      *
      *  @return the Edmiston-Ruedenberg localization index g(i,i,i,i)
      */
     double calculateEdmistonRuedenbergLocalizationIndex(size_t N_P) const;
-=======
+
+    /**
      *  Constrain the Hamiltonian parameters according to the convention: - lambda * constraint
      *
      *  @param one_op   the one-electron operator used as a constraint
@@ -185,7 +185,6 @@
      *  @return the Mulliken operator for a set of AOs
      */
     OneElectronOperator calculateMullikenOperator(const Vectoru& ao_list);
->>>>>>> 3353c380
 };
 
 
