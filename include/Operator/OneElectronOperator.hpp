--- conflicted
+++ resolved
@@ -39,16 +39,14 @@
 public:
     // CONSTRUCTORS
     /**
-<<<<<<< HEAD
      *  A default constructor setting everything to zero
      */
     OneElectronOperator();
 
     /**
      *  Constructor based on a given @param matrix
-=======
+     *
      *  @param matrix   the explicit matrix representation of the one-electron operator
->>>>>>> 969a2752
      */
     explicit OneElectronOperator(const Eigen::MatrixXd& matrix);
 
