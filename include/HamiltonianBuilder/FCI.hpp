--- conflicted
+++ resolved
@@ -33,69 +33,55 @@
 class FCI : public HamiltonianBuilder {
 private:
     ProductFockSpace fock_space;  // fock space containing the alpha and beta Fock space
+    HamiltonianParameters ham_par;  // set ham_par with accompanied memory storage
+    bool is_ham_par_set = false;
 
-    // Rectangular matrix of SpinEvaluations
-    /**
-     *  A small struct that is used to hold in memory the addresses of spin strings differing in one electron
-     *  excitation (an annihilation on orbital p and a creation on orbital q) that are coupled through the Hamiltonian
-     *
-     *  During the construction of the FCI Hamiltonian, the one-electron excited coupling strings are both needed in the
-     *  alpha, beta, and alpha-beta parts. When a spin string is found that couples to another spin string (with address
-     *  I), the address of the coupling spin string is hold in memory, in the following way: in a
-     *  std::vector<std::vector<OneElectronCoupling>> (with dimension I_alpha * N_alpha * (K + 1 - N_alpha)), at every outer index
-     *  I_alpha, a std::vector of OneElectronCouplings is kept, each coupling through the Hamiltonian to that particular
-     *  spin string with address I_alpha. The beta case is similar. The sign of the matrix element, i.e. <I_alpha | H | address> is also stored.
-     *
-     *  We can keep this many addresses in memory because the resulting dimension (cfr. dim_alpha * N_alpha * (K + 1 - N_alpha)) is
-     *  significantly less than the dimension of the FCI space (cfr. I_alpha * I_beta).
-     *
-     *  The number of coupling spin strings for an alpha string is equal to N_alpha * (K + 1 - N_alpha), since we have to pick
-     *  one out of N_alpha occupied indices to annihilate, and afterwards (after the annihilation) we have (K + 1 - N_A)
-     *  choices to pick an index to create on.
-     */
-    struct OneElectronCoupling {
-        int sign;
-        size_t p;
-        size_t q;
-        size_t address;
-    };
+    std::vector<Eigen::SparseMatrix<double>> alpha_resolved; // one-electron pq couplings
+    std::vector<Eigen::SparseMatrix<double>> beta_resolved;  // two-electron rs pairs
 
-<<<<<<< HEAD
-=======
-    struct CreationCouple {
-        int sign;
-        size_t q;
-        size_t address;
-    };
-
-    struct AnnihilationCouple {
-        size_t p;
-        std::vector<CreationCouple> creationCouples;
-    };
-
-    bool xyr = true;
-    // The following are rectangular arrays of dimension (dim_alpha * N_alpha * (K + 1 - N_alpha)) and similarly for beta,
-    // storing one-electron excited coupling addresses (cfr. the documentation about the OneElectronCoupling struct)
-    std::vector<std::vector<OneElectronCoupling>> alpha_one_electron_couplings;
-    std::vector<std::vector<AnnihilationCouple>> alpha_one_electron_couplings2;
-    std::vector<std::vector<OneElectronCoupling>> beta_one_electron_couplings;
-    std::vector<std::vector<AnnihilationCouple>> beta_one_electron_couplings2;
-
-    std::vector<Eigen::SparseMatrix<double>> beta_resolved;
-    std::vector<Eigen::SparseMatrix<double>> alpha_resolved;
->>>>>>> c12c02c6
-
-    Eigen::SparseMatrix<double> alpha_ev; // (dim_alpha, dim_alpha);
+    Eigen::SparseMatrix<double> alpha_ev; // separated evaluations (dim_alpha, dim_alpha);
     Eigen::SparseMatrix<double> beta_ev; // (dim_beta, dim_beta);
 
-    std::vector<std::vector<AnnihilationCouple>> calculateOneElectronCouplings(FockSpace& fock_space_target);
+
+    // PRIVATE METHODS
+    /**
+     *  Calculates all Hamiltonian elements for operators exclusively operating for one spin function
+     *  and stores these in a sparse matrix
+     *
+     *  @param fock_space                   Fock space for the spin function specific Hamiltonian
+     *  @param k                            Modified one-electron operator
+     *  @param hamiltonian_parameters       The Hamiltonian parameters in an orthonormal orbital basis
+     *  @param sparse_mat                   The representation of the spin function specific Hamiltonian
+     */
     void spinSeparatedModule(FockSpace& fock_space, const OneElectronOperator& k,
                              const HamiltonianParameters& hamiltonian_parameters,
                              Eigen::SparseMatrix<double>& sparse_mat);
 
+    /**
+     *  Calculates all one-electron couplings for the beta Fock space
+     *  and attributes two-electron integrals based on the one-electron indexes of the coupling and two fixed indexes
+     *
+     *  @param r                        Fixed index of two-electorn integral
+     *  @param s                        Fixed index of two-electron integral
+     *  @param hamiltonian_parameters   The Hamiltonian parameters in an orthonormal orbital basis
+     *
+     *  @return                         The sparse matrix containing the calculated two-electron integrals mapped to one-electron couplings
+     */
+    Eigen::SparseMatrix<double> betaTwoElectronOneElectronModule(size_t r, size_t s, const HamiltonianParameters& hamiltonian_parameters);
 
-    Eigen::SparseMatrix<double> bbb(size_t r, size_t s, const HamiltonianParameters& hamiltonian_parameters);
-    std::vector<Eigen::SparseMatrix<double>> aaa();
+    /**
+     *  Calculates all one-eletron couplings for each annihilation-creation pair in the alpha Fock space
+     *  and stores them in sparse matrices for each combination
+     *
+     *  @return vector of sparse matrices containing the one-electron couplings for the alpha Fock space
+     */
+    std::vector<Eigen::SparseMatrix<double>> alphaOneElectronCouplings();
+
+    /**
+     *  When storing a Hamiltonian one can initialize intermediates
+     */
+    void initializeIntermediates();
+
 public:
 
     // CONSTRUCTORS
@@ -109,7 +95,13 @@
     ~FCI() = default;
 
 
+    // SETTERS
+    void set_hamiltonian_parameters(const HamiltonianParameters& hamiltonian_parameters);
 
+    
+    // PUBLIC METHODS
+    void clearHamiltonianParameters();
+    
 
     // OVERRIDDEN GETTERS
     const BaseFockSpace* get_fock_space() const override { return &fock_space; }
@@ -137,14 +129,7 @@
      *
      *  @return the diagonal of the matrix representation of the Hamiltonian
      */
-<<<<<<< HEAD
     Eigen::VectorXd calculateDiagonal(const HamiltonianParameters& hamiltonian_parameters) const override;
-=======
-    Eigen::VectorXd calculateDiagonal(const HamiltonianParameters& hamiltonian_parameters) override;
-
-
-
->>>>>>> c12c02c6
 };
 
 
