--- conflicted
+++ resolved
@@ -16,11 +16,8 @@
             "developer_documentation/developer_getting_started",
             "developer_documentation/style_guide",
             "developer_documentation/developer_introduction",
-<<<<<<< HEAD
             "developer_documentation/developer_ONV_path"
-=======
             "developer_documentation/devops"
->>>>>>> cce68f9d
         ],
         "Troubleshooting": [
             "troubleshooting/troubleshooting"
