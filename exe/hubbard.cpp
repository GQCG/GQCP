--- conflicted
+++ resolved
@@ -82,12 +82,8 @@
     triagonal = Eigen::Map<Eigen::VectorXd>(triagonal_data.data(), triagonal_data.size());
 
 
-<<<<<<< HEAD
+    // Actual calculations
     auto ham_par = GQCP::HamiltonianParameters::Hubbard(triagonal);
-=======
-    // Actual calculations
-    auto ham_par = GQCP::constructHubbardParameters(triagonal);
->>>>>>> 6d9df432
     if (ham_par.get_K() != K) {
         throw std::invalid_argument("The given number of sites does not match the triagonal");
     }
