--- conflicted
+++ resolved
@@ -22,10 +22,7 @@
     - name: Install some GQCP dependencies through Conda
       run: |
         conda install -c conda-forge cmake=3.13 boost-cpp=1.69.0 eigen blas mkl pybind11 benchmark numpy;
-<<<<<<< HEAD
-=======
-        conda install -c gqcg libint spectra cint;
->>>>>>> 5fd330d1
+        conda install -c gqcg libint cint;
         conda install -c intel mkl-include mkl-static intel-openmp;
 
     # Build & test the library 
