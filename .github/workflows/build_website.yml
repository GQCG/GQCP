--- conflicted
+++ resolved
@@ -54,9 +54,5 @@
       uses: actions/upload-artifact@v1
       with:
         name: _site
-<<<<<<< HEAD
         path: site/website/build/
-          
-=======
-        path: site/website/build/
->>>>>>> 41fc81b4
+
