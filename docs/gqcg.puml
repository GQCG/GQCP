--- conflicted
+++ resolved
@@ -45,7 +45,6 @@
     }
 
 
-<<<<<<< HEAD
     class GQCG::JacobiRotationParameters {
         __ private members __
             - size_t p
@@ -96,8 +95,6 @@
 
 
     abstract class IntegralCalculator
-=======
->>>>>>> d8a9b181
 
     class AOBasis {
         __ private members __
@@ -131,11 +128,7 @@
         == constructors ==
             **OneElectronIntegralCalculator**(GQCG::OneElectronGOBasisOperator operator_type)
         __ public methods __
-<<<<<<< HEAD
             + Eigen::Matrix **calculate**(const AOBasis& ao_basis) const
-=======
-            + Eigen::Matrix calculate() const
->>>>>>> d8a9b181
     }
 
     TwoElectronIntegralCalculator o--> TwoElectronGOBasisOperator
@@ -145,7 +138,6 @@
         == constructors ==
            **TwoElectronIntegralCalculator**(GQCG::TwoElectronGOBasisOperator operator_type)
         __ public methods __
-<<<<<<< HEAD
             + Eigen::Tensor<double, 4> **calculate**(const AOBasis& ao_basis) const
     }
 
@@ -163,9 +155,7 @@
 
             + OneElectronOperator **calculateOneElectronIntegrals**(libint2::Operator operator_type, const GQCG::AOBasis& ao_basis) const
             + TwoElectronOperator **calculateTwoElectronIntegrals**(libint2::Operator operator_type, const GQCG::AOBasis& ao_basis) const
-=======
             + Eigen::Tensor<double, 4> calculate() const
->>>>>>> d8a9b181
     }
 
 
