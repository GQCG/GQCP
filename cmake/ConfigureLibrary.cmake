# In this CMake file, we will include the headers and link to the necessary libraries


# Include this project's headers
target_include_directories(${LIBRARY_NAME} PRIVATE ${PROJECT_INCLUDE_FOLDER})

# Include the boost headers
target_include_directories(${LIBRARY_NAME} PUBLIC ${Boost_INCLUDE_DIRS})

# Include Eigen
target_link_libraries(${LIBRARY_NAME} PUBLIC Eigen3::Eigen)

# Include libint2
target_include_directories(${LIBRARY_NAME} PUBLIC ${libint2_INCLUDE_DIRS})
target_link_libraries(${LIBRARY_NAME} PUBLIC ${libint2_LIBRARIES})

# Include Spectra
target_include_directories(${LIBRARY_NAME} PUBLIC ${spectra_INCLUDE_DIRS})

# Include numopt
target_include_directories(${LIBRARY_NAME} PUBLIC ${numopt_INCLUDE_DIRS})
target_link_libraries(${LIBRARY_NAME} PUBLIC numopt)

<<<<<<< HEAD
# Include cpputil
target_include_directories(${LIBRARY_NAME} PRIVATE ${cpputil_INCLUDE_DIRS})
target_link_libraries(${LIBRARY_NAME} PRIVATE cpputil)
=======
# Generate documentation
if (DOXYGEN_FOUND)
    set(DOXYGEN_IN ${CMAKE_SOURCE_DIR}/docs/Doxyfile.in)
    set(DOXYGEN_OUT ${CMAKE_BINARY_DIR}/Doxyfile)

    configure_file(${DOXYGEN_IN} ${DOXYGEN_OUT} @ONLY)

    add_custom_target(docs ALL
            COMMAND ${DOXYGEN_EXECUTABLE} ${DOXYGEN_OUT}
            WORKING_DIRECTORY ${CMAKE_BINARY_DIR}
            VERBATIM)
endif (DOXYGEN_FOUND)
	
>>>>>>> a4bf99c8
<|MERGE_RESOLUTION|>--- conflicted
+++ resolved
@@ -21,11 +21,11 @@
 target_include_directories(${LIBRARY_NAME} PUBLIC ${numopt_INCLUDE_DIRS})
 target_link_libraries(${LIBRARY_NAME} PUBLIC numopt)
 
-<<<<<<< HEAD
 # Include cpputil
 target_include_directories(${LIBRARY_NAME} PRIVATE ${cpputil_INCLUDE_DIRS})
 target_link_libraries(${LIBRARY_NAME} PRIVATE cpputil)
-=======
+
+
 # Generate documentation
 if (DOXYGEN_FOUND)
     set(DOXYGEN_IN ${CMAKE_SOURCE_DIR}/docs/Doxyfile.in)
@@ -37,6 +37,4 @@
             COMMAND ${DOXYGEN_EXECUTABLE} ${DOXYGEN_OUT}
             WORKING_DIRECTORY ${CMAKE_BINARY_DIR}
             VERBATIM)
-endif (DOXYGEN_FOUND)
-	
->>>>>>> a4bf99c8
+endif (DOXYGEN_FOUND)