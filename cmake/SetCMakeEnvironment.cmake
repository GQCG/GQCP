# In this CMake file, all CMake variables will be set


# Parse the project name into uppercase and lowercase.
string(TOUPPER ${PROJECT_NAME} PROJECT_NAME_UPPERCASE)  # Uppercase is needed in version.hpp.in
string(TOLOWER ${PROJECT_NAME} PROJECT_NAME_LOWERCASE)



# The name of the library should be equal to the project name
if(NOT LIBRARY_NAME)
    set(LIBRARY_NAME ${PROJECT_NAME})
endif()

# We want to make a static library
set(LIBRARY_TYPE STATIC)
set(EXPORT_TYPE ARCHIVE)



# Find the source folder
set(PROJECT_SOURCE_FOLDER ${CMAKE_SOURCE_DIR}/src)

# Find the source files
set(PROJECT_SOURCE_FILES
        ${PROJECT_SOURCE_FOLDER}/FockSpace/BaseFockSpace.cpp
        ${PROJECT_SOURCE_FOLDER}/FockSpace/FockSpace.cpp
        ${PROJECT_SOURCE_FOLDER}/HamiltonianParameters/BaseHamiltonianParameters.cpp
        ${PROJECT_SOURCE_FOLDER}/HamiltonianParameters/HamiltonianParameters.cpp
        ${PROJECT_SOURCE_FOLDER}/HamiltonianParameters/HamiltonianParameters_constructors.cpp
        ${PROJECT_SOURCE_FOLDER}/Operator/BaseOperator.cpp
        ${PROJECT_SOURCE_FOLDER}/Operator/OneElectronOperator.cpp
        ${PROJECT_SOURCE_FOLDER}/Operator/TwoElectronOperator.cpp
<<<<<<< HEAD
=======
        ${PROJECT_SOURCE_FOLDER}/RHF/DIISRHFSCFSolver.cpp
        ${PROJECT_SOURCE_FOLDER}/RHF/PlainRHFSCFSolver.cpp
        ${PROJECT_SOURCE_FOLDER}/RHF/RHF.cpp
        ${PROJECT_SOURCE_FOLDER}/RHF/RHFSCFSolver.cpp
        ${PROJECT_SOURCE_FOLDER}/AddressingScheme.cpp
>>>>>>> 8041058a
        ${PROJECT_SOURCE_FOLDER}/AOBasis.cpp
        ${PROJECT_SOURCE_FOLDER}/Atom.cpp
        ${PROJECT_SOURCE_FOLDER}/ONV.cpp
        ${PROJECT_SOURCE_FOLDER}/elements.cpp
        ${PROJECT_SOURCE_FOLDER}/JacobiRotationParameters.cpp
        ${PROJECT_SOURCE_FOLDER}/LibintCommunicator.cpp
        ${PROJECT_SOURCE_FOLDER}/miscellaneous.cpp
        ${PROJECT_SOURCE_FOLDER}/Molecule.cpp)

# Find the header folder
set(PROJECT_INCLUDE_FOLDER ${CMAKE_SOURCE_DIR}/include)

# Find the header files
set(PROJECT_INCLUDE_FILES
        ${PROJECT_INCLUDE_FOLDER}/FockSpace/FockSpace.hpp
        ${PROJECT_INCLUDE_FOLDER}/FockSpace/BaseFockSpace.hpp
        ${PROJECT_INCLUDE_FOLDER}/HamiltonianParameters/BaseHamiltonianParameters.hpp
        ${PROJECT_INCLUDE_FOLDER}/HamiltonianParameters/HamiltonianParameters.hpp
        ${PROJECT_INCLUDE_FOLDER}/HamiltonianParameters/HamiltonianParameters_constructors.hpp
        ${PROJECT_INCLUDE_FOLDER}/Operator/BaseOperator.hpp
        ${PROJECT_INCLUDE_FOLDER}/Operator/OneElectronOperator.hpp
        ${PROJECT_INCLUDE_FOLDER}/Operator/TwoElectronOperator.hpp
<<<<<<< HEAD
=======
        ${PROJECT_INCLUDE_FOLDER}/RHF/DIISRHFSCFSolver.hpp
        ${PROJECT_INCLUDE_FOLDER}/RHF/PlainRHFSCFSolver.hpp
        ${PROJECT_INCLUDE_FOLDER}/RHF/RHF.hpp
        ${PROJECT_INCLUDE_FOLDER}/RHF/RHFSCFSolver.hpp
        ${PROJECT_INCLUDE_FOLDER}/AddressingScheme.hpp
>>>>>>> 8041058a
        ${PROJECT_INCLUDE_FOLDER}/AOBasis.hpp
        ${PROJECT_INCLUDE_FOLDER}/Atom.hpp
        ${PROJECT_INCLUDE_FOLDER}/ONV.hpp
        ${PROJECT_INCLUDE_FOLDER}/common.hpp
        ${PROJECT_INCLUDE_FOLDER}/elements.hpp
        ${PROJECT_INCLUDE_FOLDER}/JacobiRotationParameters.hpp
        ${PROJECT_INCLUDE_FOLDER}/LibintCommunicator.hpp
        ${PROJECT_INCLUDE_FOLDER}/miscellaneous.hpp
        ${PROJECT_INCLUDE_FOLDER}/Molecule.hpp
        ${PROJECT_INCLUDE_FOLDER}/units.hpp)

# Find the tests folder
set(PROJECT_TESTS_FOLDER ${CMAKE_SOURCE_DIR}/tests)

# Find the source files for the tests
set(PROJECT_TEST_SOURCE_FILES
        ${PROJECT_TESTS_FOLDER}/FockSpace/FockSpace_test.cpp
        ${PROJECT_TESTS_FOLDER}/HamiltonianParameters/HamiltonianParameters_test.cpp
        ${PROJECT_TESTS_FOLDER}/HamiltonianParameters/HamiltonianParameters_constructors_test.cpp
        ${PROJECT_TESTS_FOLDER}/Operator/OneElectronOperator_test.cpp
        ${PROJECT_TESTS_FOLDER}/Operator/TwoElectronOperator_test.cpp
<<<<<<< HEAD
=======
        ${PROJECT_TESTS_FOLDER}/RHF/DIISRHFSCFSolver_test.cpp
        ${PROJECT_TESTS_FOLDER}/RHF/PlainRHFSCFSolver_test.cpp
        ${PROJECT_TESTS_FOLDER}/AddressingScheme_test.cpp
>>>>>>> 8041058a
        ${PROJECT_TESTS_FOLDER}/AOBasis_test.cpp
        ${PROJECT_TESTS_FOLDER}/Atom_test.cpp
        ${PROJECT_TESTS_FOLDER}/ONV_test.cpp
        ${PROJECT_TESTS_FOLDER}/elements_test.cpp
        ${PROJECT_TESTS_FOLDER}/JacobiRotationParameters_test.cpp
        ${PROJECT_TESTS_FOLDER}/LibintCommunicator_test.cpp
        ${PROJECT_TESTS_FOLDER}/miscellaneous_test.cpp
        ${PROJECT_TESTS_FOLDER}/Molecule_test.cpp
        ${PROJECT_TESTS_FOLDER}/units_test.cpp)


# Give the user the option to specify an installation prefix. If not given as -DINSTALLATION_PREFIX, defaults to /usr/local.
if(NOT INSTALLATION_PREFIX)
    set(INSTALLATION_PREFIX ${CMAKE_INSTALL_PREFIX})
endif()
set(PROJECT_INSTALL_DIR ${INSTALLATION_PREFIX}/${PROJECT_NAME_LOWERCASE})
set(INCLUDE_INSTALL_DIR ${PROJECT_INSTALL_DIR}/include)
set(CMAKE_INSTALL_DIR ${PROJECT_INSTALL_DIR}/cmake)
set(LIBRARY_INSTALL_DIR ${PROJECT_INSTALL_DIR}/lib)


# Include the function that configures the executables
include(${CMAKE_SOURCE_DIR}/cmake/ConfigureExecutable.cmake)<|MERGE_RESOLUTION|>--- conflicted
+++ resolved
@@ -31,53 +31,46 @@
         ${PROJECT_SOURCE_FOLDER}/Operator/BaseOperator.cpp
         ${PROJECT_SOURCE_FOLDER}/Operator/OneElectronOperator.cpp
         ${PROJECT_SOURCE_FOLDER}/Operator/TwoElectronOperator.cpp
-<<<<<<< HEAD
-=======
         ${PROJECT_SOURCE_FOLDER}/RHF/DIISRHFSCFSolver.cpp
         ${PROJECT_SOURCE_FOLDER}/RHF/PlainRHFSCFSolver.cpp
         ${PROJECT_SOURCE_FOLDER}/RHF/RHF.cpp
         ${PROJECT_SOURCE_FOLDER}/RHF/RHFSCFSolver.cpp
-        ${PROJECT_SOURCE_FOLDER}/AddressingScheme.cpp
->>>>>>> 8041058a
         ${PROJECT_SOURCE_FOLDER}/AOBasis.cpp
         ${PROJECT_SOURCE_FOLDER}/Atom.cpp
-        ${PROJECT_SOURCE_FOLDER}/ONV.cpp
         ${PROJECT_SOURCE_FOLDER}/elements.cpp
         ${PROJECT_SOURCE_FOLDER}/JacobiRotationParameters.cpp
         ${PROJECT_SOURCE_FOLDER}/LibintCommunicator.cpp
         ${PROJECT_SOURCE_FOLDER}/miscellaneous.cpp
-        ${PROJECT_SOURCE_FOLDER}/Molecule.cpp)
+        ${PROJECT_SOURCE_FOLDER}/Molecule.cpp
+        ${PROJECT_SOURCE_FOLDER}/ONV.cpp)
 
 # Find the header folder
 set(PROJECT_INCLUDE_FOLDER ${CMAKE_SOURCE_DIR}/include)
 
 # Find the header files
 set(PROJECT_INCLUDE_FILES
+        ${PROJECT_INCLUDE_FOLDER}/FockSpace/BaseFockSpace.hpp
         ${PROJECT_INCLUDE_FOLDER}/FockSpace/FockSpace.hpp
-        ${PROJECT_INCLUDE_FOLDER}/FockSpace/BaseFockSpace.hpp
         ${PROJECT_INCLUDE_FOLDER}/HamiltonianParameters/BaseHamiltonianParameters.hpp
         ${PROJECT_INCLUDE_FOLDER}/HamiltonianParameters/HamiltonianParameters.hpp
         ${PROJECT_INCLUDE_FOLDER}/HamiltonianParameters/HamiltonianParameters_constructors.hpp
         ${PROJECT_INCLUDE_FOLDER}/Operator/BaseOperator.hpp
         ${PROJECT_INCLUDE_FOLDER}/Operator/OneElectronOperator.hpp
         ${PROJECT_INCLUDE_FOLDER}/Operator/TwoElectronOperator.hpp
-<<<<<<< HEAD
-=======
         ${PROJECT_INCLUDE_FOLDER}/RHF/DIISRHFSCFSolver.hpp
         ${PROJECT_INCLUDE_FOLDER}/RHF/PlainRHFSCFSolver.hpp
         ${PROJECT_INCLUDE_FOLDER}/RHF/RHF.hpp
         ${PROJECT_INCLUDE_FOLDER}/RHF/RHFSCFSolver.hpp
         ${PROJECT_INCLUDE_FOLDER}/AddressingScheme.hpp
->>>>>>> 8041058a
         ${PROJECT_INCLUDE_FOLDER}/AOBasis.hpp
         ${PROJECT_INCLUDE_FOLDER}/Atom.hpp
-        ${PROJECT_INCLUDE_FOLDER}/ONV.hpp
         ${PROJECT_INCLUDE_FOLDER}/common.hpp
         ${PROJECT_INCLUDE_FOLDER}/elements.hpp
         ${PROJECT_INCLUDE_FOLDER}/JacobiRotationParameters.hpp
         ${PROJECT_INCLUDE_FOLDER}/LibintCommunicator.hpp
         ${PROJECT_INCLUDE_FOLDER}/miscellaneous.hpp
         ${PROJECT_INCLUDE_FOLDER}/Molecule.hpp
+        ${PROJECT_INCLUDE_FOLDER}/ONV.hpp
         ${PROJECT_INCLUDE_FOLDER}/units.hpp)
 
 # Find the tests folder
@@ -90,20 +83,16 @@
         ${PROJECT_TESTS_FOLDER}/HamiltonianParameters/HamiltonianParameters_constructors_test.cpp
         ${PROJECT_TESTS_FOLDER}/Operator/OneElectronOperator_test.cpp
         ${PROJECT_TESTS_FOLDER}/Operator/TwoElectronOperator_test.cpp
-<<<<<<< HEAD
-=======
         ${PROJECT_TESTS_FOLDER}/RHF/DIISRHFSCFSolver_test.cpp
         ${PROJECT_TESTS_FOLDER}/RHF/PlainRHFSCFSolver_test.cpp
-        ${PROJECT_TESTS_FOLDER}/AddressingScheme_test.cpp
->>>>>>> 8041058a
         ${PROJECT_TESTS_FOLDER}/AOBasis_test.cpp
         ${PROJECT_TESTS_FOLDER}/Atom_test.cpp
-        ${PROJECT_TESTS_FOLDER}/ONV_test.cpp
         ${PROJECT_TESTS_FOLDER}/elements_test.cpp
         ${PROJECT_TESTS_FOLDER}/JacobiRotationParameters_test.cpp
         ${PROJECT_TESTS_FOLDER}/LibintCommunicator_test.cpp
         ${PROJECT_TESTS_FOLDER}/miscellaneous_test.cpp
         ${PROJECT_TESTS_FOLDER}/Molecule_test.cpp
+        ${PROJECT_TESTS_FOLDER}/ONV_test.cpp
         ${PROJECT_TESTS_FOLDER}/units_test.cpp)
 
 
