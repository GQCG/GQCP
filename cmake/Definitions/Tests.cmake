--- conflicted
+++ resolved
@@ -60,12 +60,9 @@
 
         ${PROJECT_TESTS_FOLDER}/RDM/DOCIRDMBuilder_test.cpp
         ${PROJECT_TESTS_FOLDER}/RDM/FCIRDMBuilder_test.cpp
-<<<<<<< HEAD
         ${PROJECT_TESTS_FOLDER}/RDM/FrozenCoreDOCIRDMBuilder_test.cpp
         ${PROJECT_TESTS_FOLDER}/RDM/FrozenCoreFCIRDMBuilder_test.cpp
-=======
         ${PROJECT_TESTS_FOLDER}/RDM/OneRDM_test.cpp
->>>>>>> 658ba1ba
         ${PROJECT_TESTS_FOLDER}/RDM/RDMCalculator_test.cpp
         ${PROJECT_TESTS_FOLDER}/RDM/SelectedRDMBuilder_test.cpp
         ${PROJECT_TESTS_FOLDER}/RDM/SpinUnresolvedFCIRDMBuilder_test.cpp
