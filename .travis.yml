--- conflicted
+++ resolved
@@ -60,10 +60,7 @@
     # Install a recent version of CMake, Boost and eigen if they are not yet already installed.
     - if [ ! -f $HOME/miniconda/bin/cmake ]; then
         conda install -c conda-forge cmake=3.13 boost-cpp=1.69.0 eigen blas mkl pybind11 benchmark numpy;
-<<<<<<< HEAD
-=======
-        conda install -c gqcg libint spectra cint;
->>>>>>> 5fd330d1
+        conda install -c gqcg libint cint;
         conda install -c intel mkl-include mkl-static intel-openmp;
       else
         echo "Using already installed packages.";
