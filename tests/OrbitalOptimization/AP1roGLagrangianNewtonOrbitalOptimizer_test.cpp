// This file is part of GQCG-gqcp.
// 
// Copyright (C) 2017-2019  the GQCG developers
// 
// GQCG-gqcp is free software: you can redistribute it and/or modify
// it under the terms of the GNU Lesser General Public License as published by
// the Free Software Foundation, either version 3 of the License, or
// (at your option) any later version.
// 
// GQCG-gqcp is distributed in the hope that it will be useful,
// but WITHOUT ANY WARRANTY; without even the implied warranty of
// MERCHANTABILITY or FITNESS FOR A PARTICULAR PURPOSE.  See the
// GNU Lesser General Public License for more details.
// 
// You should have received a copy of the GNU Lesser General Public License
// along with GQCG-gqcp.  If not, see <http://www.gnu.org/licenses/>.
// 
#define BOOST_TEST_MODULE "AP1roGLagrangianNewtonOrbitalOptimizer_test"

#include <boost/test/unit_test.hpp>

#include "Basis/transform.hpp"
#include "RHF/PlainRHFSCFSolver.hpp"
#include "Geminals/AP1roG.hpp"
#include "Geminals/AP1roGPSESolver.hpp"
#include "Geminals/AP1roGLagrangianOptimizer.hpp"
#include "Mathematical/Optimization/IterativeIdentitiesHessianModifier.hpp"
#include "OrbitalOptimization/AP1roGLagrangianNewtonOrbitalOptimizer.hpp"


/**
 *  Since we don't have OO reference data, all we can do is check if the orbital optimization lowers the energy
 */
BOOST_AUTO_TEST_CASE ( lih_6_31G_orbital_optimize ) {

    // Construct the molecular Hamiltonian in the RHF basis
<<<<<<< HEAD
    auto lih = GQCP::Molecule::ReadXYZ("data/lih_olsens.xyz");
    GQCP::RSpinorBasis<double, GQCP::GTOShell> spinor_basis (lih, "6-31G");
    auto sq_hamiltonian = GQCP::SQHamiltonian<double>::Molecular(spinor_basis, lih);  // in an AO basis
=======
    const auto lih = GQCP::Molecule::ReadXYZ("data/lih_olsens.xyz");
    const auto N_P = lih.numberOfElectrons()/2;
    GQCP::SingleParticleBasis<double, GQCP::GTOShell> sp_basis (lih, "6-31G");
    auto sq_hamiltonian = GQCP::SQHamiltonian<double>::Molecular(sp_basis, lih);  // in an AO basis
>>>>>>> d7b5a08b

    GQCP::PlainRHFSCFSolver plain_scf_solver (sq_hamiltonian, spinor_basis, lih);
    plain_scf_solver.solve();
<<<<<<< HEAD
    auto rhf = plain_scf_solver.get_solution();
    basisTransform(spinor_basis, sq_hamiltonian, rhf.get_C());
=======
    const auto rhf = plain_scf_solver.get_solution();
    basisTransform(sp_basis, sq_hamiltonian, rhf.get_C());
>>>>>>> d7b5a08b


    // Get the initial AP1roG solution
    GQCP::AP1roGPSEs pses (sq_hamiltonian, N_P);
    GQCP::AP1roGPSESolver pse_solver (pses);
    auto G = pse_solver.solve();  // use a zero initial guess for the geminal coefficients
    const auto initial_energy = GQCP::calculateAP1roGEnergy(G, sq_hamiltonian);


    // Do an AP1roG orbital optimization using a Newton-based algorithm
    auto hessian_modifier = std::make_shared<GQCP::IterativeIdentitiesHessianModifier>();
<<<<<<< HEAD
    GQCP::AP1roGLagrangianNewtonOrbitalOptimizer orbital_optimizer (initial_G, hessian_modifier, 1.0e-04);
    orbital_optimizer.optimize(spinor_basis, sq_hamiltonian);

    double optimized_energy = orbital_optimizer.get_electronic_energy();
=======
    GQCP::AP1roGLagrangianNewtonOrbitalOptimizer orbital_optimizer (G, hessian_modifier, 1.0e-04);
    orbital_optimizer.optimize(sp_basis, sq_hamiltonian);
    const auto optimized_energy = orbital_optimizer.get_electronic_energy();
>>>>>>> d7b5a08b


    // We don't have reference data, so all we can do is check if orbital optimization lowers the energy
    BOOST_CHECK(optimized_energy < initial_energy);
}<|MERGE_RESOLUTION|>--- conflicted
+++ resolved
@@ -34,26 +34,15 @@
 BOOST_AUTO_TEST_CASE ( lih_6_31G_orbital_optimize ) {
 
     // Construct the molecular Hamiltonian in the RHF basis
-<<<<<<< HEAD
-    auto lih = GQCP::Molecule::ReadXYZ("data/lih_olsens.xyz");
+    const auto lih = GQCP::Molecule::ReadXYZ("data/lih_olsens.xyz");
+    const auto N_P = lih.numberOfElectrons()/2;
     GQCP::RSpinorBasis<double, GQCP::GTOShell> spinor_basis (lih, "6-31G");
     auto sq_hamiltonian = GQCP::SQHamiltonian<double>::Molecular(spinor_basis, lih);  // in an AO basis
-=======
-    const auto lih = GQCP::Molecule::ReadXYZ("data/lih_olsens.xyz");
-    const auto N_P = lih.numberOfElectrons()/2;
-    GQCP::SingleParticleBasis<double, GQCP::GTOShell> sp_basis (lih, "6-31G");
-    auto sq_hamiltonian = GQCP::SQHamiltonian<double>::Molecular(sp_basis, lih);  // in an AO basis
->>>>>>> d7b5a08b
 
     GQCP::PlainRHFSCFSolver plain_scf_solver (sq_hamiltonian, spinor_basis, lih);
     plain_scf_solver.solve();
-<<<<<<< HEAD
-    auto rhf = plain_scf_solver.get_solution();
+    const auto rhf = plain_scf_solver.get_solution();
     basisTransform(spinor_basis, sq_hamiltonian, rhf.get_C());
-=======
-    const auto rhf = plain_scf_solver.get_solution();
-    basisTransform(sp_basis, sq_hamiltonian, rhf.get_C());
->>>>>>> d7b5a08b
 
 
     // Get the initial AP1roG solution
@@ -65,16 +54,9 @@
 
     // Do an AP1roG orbital optimization using a Newton-based algorithm
     auto hessian_modifier = std::make_shared<GQCP::IterativeIdentitiesHessianModifier>();
-<<<<<<< HEAD
-    GQCP::AP1roGLagrangianNewtonOrbitalOptimizer orbital_optimizer (initial_G, hessian_modifier, 1.0e-04);
+    GQCP::AP1roGLagrangianNewtonOrbitalOptimizer orbital_optimizer (G, hessian_modifier, 1.0e-04);
     orbital_optimizer.optimize(spinor_basis, sq_hamiltonian);
-
-    double optimized_energy = orbital_optimizer.get_electronic_energy();
-=======
-    GQCP::AP1roGLagrangianNewtonOrbitalOptimizer orbital_optimizer (G, hessian_modifier, 1.0e-04);
-    orbital_optimizer.optimize(sp_basis, sq_hamiltonian);
     const auto optimized_energy = orbital_optimizer.get_electronic_energy();
->>>>>>> d7b5a08b
 
 
     // We don't have reference data, so all we can do is check if orbital optimization lowers the energy
