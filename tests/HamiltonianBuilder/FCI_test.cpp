--- conflicted
+++ resolved
@@ -49,22 +49,13 @@
     Eigen::VectorXd x = random_fci.calculateDiagonal(random_hamiltonian_parameters);
     BOOST_CHECK_NO_THROW(random_fci.constructHamiltonian(random_hamiltonian_parameters));
     BOOST_CHECK_NO_THROW(random_fci.matrixVectorProduct(random_hamiltonian_parameters, x, x));
+    Eigen::MatrixXd ham = random_fci.constructHamiltonian(random_hamiltonian_parameters);
+    BOOST_CHECK(x.isApprox(ham.diagonal()));
 
 
-<<<<<<< HEAD
     // Create an incompatible Fock space
     GQCP::ProductFockSpace fock_space_invalid (K+1, 3, 3);
     GQCP::FCI random_fci_invalid (fock_space_invalid);
     BOOST_CHECK_THROW(random_fci_invalid.constructHamiltonian(random_hamiltonian_parameters), std::invalid_argument);
     BOOST_CHECK_THROW(random_fci_invalid.matrixVectorProduct(random_hamiltonian_parameters, x, x), std::invalid_argument);
-=======
-    // Create FCI module
-    GQCP::FCI random_fci_i (fock_space_i);
-    BOOST_CHECK_THROW(random_fci_i.constructHamiltonian(random_hamiltonian_parameters), std::invalid_argument);
-    BOOST_CHECK_THROW(random_fci_i.matrixVectorProduct(random_hamiltonian_parameters, x, x), std::invalid_argument);
-    
-    Eigen::MatrixXd ham = random_fci.constructHamiltonian(random_hamiltonian_parameters);
-    
-    BOOST_CHECK(x.isApprox(ham.diagonal()));
->>>>>>> c12c02c6
 }