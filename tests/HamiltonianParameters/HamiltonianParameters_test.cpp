// This file is part of GQCG-gqcp.
// 
// Copyright (C) 2017-2018  the GQCG developers
// 
// GQCG-gqcp is free software: you can redistribute it and/or modify
// it under the terms of the GNU Lesser General Public License as published by
// the Free Software Foundation, either version 3 of the License, or
// (at your option) any later version.
// 
// GQCG-gqcp is distributed in the hope that it will be useful,
// but WITHOUT ANY WARRANTY; without even the implied warranty of
// MERCHANTABILITY or FITNESS FOR A PARTICULAR PURPOSE.  See the
// GNU Lesser General Public License for more details.
// 
// You should have received a copy of the GNU Lesser General Public License
// along with GQCG-gqcp.  If not, see <http://www.gnu.org/licenses/>.
// 
#define BOOST_TEST_MODULE "HamiltonianParameters"


#include "HamiltonianParameters/HamiltonianParameters.hpp"

#include <cpputil.hpp>

#include <boost/test/unit_test.hpp>
#include <boost/test/included/unit_test.hpp>  // include this to get main(), otherwise the compiler will complain


/*
 *  HELPER FUNCTIONS
 */
/**
 *  @return a toy 2-RDM where
 *      d(i,j,k,l) = l + 2k + 4j + 8i
 */
Eigen::Tensor<double, 4> calculateToy2RDMTensor () {
    Eigen::Tensor<double, 4> d (2, 2, 2, 2);

    for (size_t i = 0; i < 2; i++) {
        for (size_t j = 0; j < 2; j++) {
            for (size_t k = 0; k < 2; k++) {
                for (size_t l = 0; l < 2; l++) {
                    auto i_ = static_cast<double>(i);
                    auto j_ = static_cast<double>(j);
                    auto k_ = static_cast<double>(k);
                    auto l_ = static_cast<double>(l);

                    d(i,j,k,l) = l_ + 2*k_ + 4*j_ + 8*i_;
                }
            }
        }
    }

    return d;
};



/**
 *  @return toy 2-electron integrals where
 *      g(i,j,k,l) = delta_ij delta_kl - delta_il delta_jk
 */
Eigen::Tensor<double, 4> calculateToyTwoElectronIntegralsTensor () {
    Eigen::Tensor<double, 4> g (2, 2, 2, 2);
    g.setZero();

    for (size_t i = 0; i < 2; i++) {
        for (size_t j = 0; j < 2; j++) {
            for (size_t k = 0; k < 2; k++) {
                for (size_t l = 0; l < 2; l++) {
                    if ((i == j) and (k == l)) {
                        g(i,j,k,l) += 1;
                    }

                    if ((i == l) and (j == k)) {
                        g(i,j,k,l) -= 1;
                    }
                }
            }
        }
    }

    return g;
};





BOOST_AUTO_TEST_CASE ( HamiltonianParameters_constructor ) {

    // Create an AOBasis
    GQCP::Molecule water ("../tests/data/h2o.xyz");
    auto ao_basis_ptr = std::make_shared<GQCP::AOBasis>(water, "STO-3G");


    // Create One- and TwoElectronOperators (and a transformation matrix) with compatible dimensions
    size_t K = ao_basis_ptr->get_number_of_basis_functions();
    GQCP::OneElectronOperator S (Eigen::MatrixXd::Random(K, K));
    GQCP::OneElectronOperator H_core (Eigen::MatrixXd::Random(K, K));

    Eigen::Tensor<double, 4> g_tensor (K, K, K, K);
    g_tensor.setRandom();
    GQCP::TwoElectronOperator g (g_tensor);

    Eigen::MatrixXd C = Eigen::MatrixXd::Random(K, K);


    // Check if a correct constructor works
    GQCP::HamiltonianParameters random_hamiltonian_parameters (ao_basis_ptr, S, H_core, g, C);


    // Check if wrong arguments result in a throw
    GQCP::OneElectronOperator S_faulty (Eigen::MatrixXd::Random(K+1, K+1));
    GQCP::OneElectronOperator H_core_faulty (Eigen::MatrixXd::Random(K+1, K+1));

    Eigen::Tensor<double, 4> g_tensor_faulty (K+1, K+1, K+1, K+1);
    g_tensor_faulty.setRandom();
    GQCP::TwoElectronOperator g_faulty (g_tensor_faulty);

    Eigen::MatrixXd C_faulty = Eigen::MatrixXd::Random(K+1, K+1);

    BOOST_CHECK_THROW(GQCP::HamiltonianParameters (ao_basis_ptr, S_faulty, H_core, g, C), std::invalid_argument);
    BOOST_CHECK_THROW(GQCP::HamiltonianParameters (ao_basis_ptr, S, H_core_faulty, g, C), std::invalid_argument);
    BOOST_CHECK_THROW(GQCP::HamiltonianParameters (ao_basis_ptr, S, H_core, g_faulty, C), std::invalid_argument);
    BOOST_CHECK_THROW(GQCP::HamiltonianParameters (ao_basis_ptr, S, H_core, g, C_faulty), std::invalid_argument);
}


BOOST_AUTO_TEST_CASE ( constructor_C ) {

    // Create dummy Hamiltonian parameters
    std::shared_ptr<GQCP::AOBasis> ao_basis;
    size_t K = 4;
    GQCP::OneElectronOperator S (Eigen::MatrixXd::Random(K, K));
    GQCP::OneElectronOperator H_core (Eigen::MatrixXd::Random(K, K));

    Eigen::Tensor<double, 4> g_tensor (K, K, K, K);
    g_tensor.setRandom();
    GQCP::TwoElectronOperator g (g_tensor);

    Eigen::MatrixXd C = Eigen::MatrixXd::Random(K, K);

    GQCP::HamiltonianParameters random_hamiltonian_parameters (ao_basis, S, H_core, g, C);


    // Check if we can create transformed Hamiltonian parameters
    Eigen::MatrixXd T = Eigen::MatrixXd::Random(K, K);
<<<<<<< HEAD
    GQCP::HamiltonianParameters transformed_random_hamiltonian_parameters (random_hamiltonian_parameters, T);
=======
    GQCG::HamiltonianParameters transformed_random_hamiltonian_parameters (random_hamiltonian_parameters, T);
>>>>>>> ae23463d
}


BOOST_AUTO_TEST_CASE ( calculate_generalized_Fock_matrix_and_super_invalid_arguments ) {

    // Initialize toy HamiltonianParameters
    std::shared_ptr<GQCG::AOBasis> ao_basis;
    GQCG::OneElectronOperator S (Eigen::MatrixXd::Zero(2, 2));
    GQCG::OneElectronOperator h (Eigen::MatrixXd::Zero(2, 2));
    Eigen::Tensor<double, 4> g_tensor (2, 2, 2, 2);
    GQCG::TwoElectronOperator g (g_tensor);
    GQCG::HamiltonianParameters ham_par (ao_basis, S, h, g, Eigen::MatrixXd::Identity(2, 2));


    // Create valid and invalid density matrices (with respect to the dimensions of the SOBasis)
    GQCG::OneRDM D_valid (Eigen::MatrixXd::Zero(2, 2));
    GQCG::OneRDM D_invalid (Eigen::MatrixXd::Zero(3, 3));

    Eigen::Tensor<double, 4> d_valid_tensor (2, 2, 2, 2);
    Eigen::Tensor<double, 4> d_invalid_tensor (3, 3, 3, 3);
    GQCG::TwoRDM d_valid (d_valid_tensor);
    GQCG::TwoRDM d_invalid (d_invalid_tensor);


    // Test a faulty function calls
    BOOST_REQUIRE_THROW(ham_par.calculateGeneralizedFockMatrix(D_invalid, d_valid), std::invalid_argument);
    BOOST_REQUIRE_THROW(ham_par.calculateGeneralizedFockMatrix(D_valid, d_invalid), std::invalid_argument);

    BOOST_REQUIRE_THROW(ham_par.calculateSuperGeneralizedFockMatrix(D_invalid, d_valid), std::invalid_argument);
    BOOST_REQUIRE_THROW(ham_par.calculateSuperGeneralizedFockMatrix(D_valid, d_invalid), std::invalid_argument);


    // Test correct function calls
    ham_par.calculateGeneralizedFockMatrix(D_valid, d_valid);
    ham_par.calculateSuperGeneralizedFockMatrix(D_valid, d_valid);
}


BOOST_AUTO_TEST_CASE ( calculate_generalized_Fock_matrix_and_super ) {

    // We test the function by a manual calculation of nonsensical toy 1- and 2-RDMS and one- and two-electron integrals
    // Set up the toy 1- and 2-RDMs
    Eigen::MatrixXd D_matrix (2, 2);
    D_matrix << 0, 1,
                2, 3;
    GQCG::OneRDM D (D_matrix);

    GQCG::TwoRDM d (calculateToy2RDMTensor());

    // Set up the toy SOBasis
    std::shared_ptr<GQCG::AOBasis> ao_basis;
    GQCG::OneElectronOperator S (Eigen::MatrixXd::Zero(2, 2));
    Eigen::MatrixXd h_matrix (2, 2);
    h_matrix << 1, 0,
                0, 1;
    GQCG::OneElectronOperator h (h_matrix);
    GQCG::TwoElectronOperator g (calculateToyTwoElectronIntegralsTensor());
    GQCG::HamiltonianParameters ham_par (ao_basis, S, h, g, Eigen::MatrixXd::Identity(2, 2));


    // Construct the reference generalized Fock matrix
    Eigen::MatrixXd F_ref = Eigen::MatrixXd::Zero(2, 2);
    for (size_t p = 0; p < 2; p++) {
        for (size_t q = 0; q < 2; q++) {
            auto p_ = static_cast<double>(p);
            auto q_ = static_cast<double>(q);

            // One-electron part is simplified by manual calculation
            F_ref(p,q) += q_ + 2*p_;

            // Two-electron part is simplified by manual calculation
            for (size_t r = 0; r < 2; r++) {
                auto r_ = static_cast<double>(r);

                F_ref(p,q) += r_ + 4*q_;
                F_ref(p,q) -= q_ + 4*r_;
            }
        }
    }


    // Construct the reference super generalized Fock matrix
    Eigen::Tensor<double, 4> W_ref (2, 2, 2, 2);
    W_ref.setZero();
    for (size_t p = 0; p < 2; p++) {
        for (size_t q = 0; q < 2; q++) {
            for (size_t r = 0; r < 2; r++) {
                for (size_t s = 0; s < 2; s++) {
                    auto q_ = static_cast<double>(q);
                    auto r_ = static_cast<double>(r);

                    if (r == q) {
                        W_ref(p,q,r,s) += F_ref(p,s);
                    }

                    // One-electron part is simplified by manual calculation
                    if (s == p) {
                        W_ref(p,q,r,s) -= q_ + 2*r_;
                    }

                    // Two-electron part is simplified by manual calculation
                    if (s == p) {
                        for (size_t t = 0; t < 2; t++) {
                            auto t_ = static_cast<double>(t);

                            W_ref(p,q,r,s) += 3*t_ - 3*q_;
                        }
                    }
                }
            }
        }
    }

    BOOST_CHECK(F_ref.isApprox(ham_par.calculateGeneralizedFockMatrix(D, d).get_matrix_representation(), 1.0e-12));
    BOOST_CHECK(cpputil::linalg::areEqual(W_ref, ham_par.calculateSuperGeneralizedFockMatrix(D, d).get_matrix_representation(), 1.0e-12));
}<|MERGE_RESOLUTION|>--- conflicted
+++ resolved
@@ -146,11 +146,7 @@
 
     // Check if we can create transformed Hamiltonian parameters
     Eigen::MatrixXd T = Eigen::MatrixXd::Random(K, K);
-<<<<<<< HEAD
     GQCP::HamiltonianParameters transformed_random_hamiltonian_parameters (random_hamiltonian_parameters, T);
-=======
-    GQCG::HamiltonianParameters transformed_random_hamiltonian_parameters (random_hamiltonian_parameters, T);
->>>>>>> ae23463d
 }
 
 
@@ -266,4 +262,119 @@
 
     BOOST_CHECK(F_ref.isApprox(ham_par.calculateGeneralizedFockMatrix(D, d).get_matrix_representation(), 1.0e-12));
     BOOST_CHECK(cpputil::linalg::areEqual(W_ref, ham_par.calculateSuperGeneralizedFockMatrix(D, d).get_matrix_representation(), 1.0e-12));
+}
+
+
+BOOST_AUTO_TEST_CASE ( calculate_generalized_Fock_matrix_and_super_invalid_arguments ) {
+
+    // Initialize toy HamiltonianParameters
+    std::shared_ptr<GQCG::AOBasis> ao_basis;
+    GQCG::OneElectronOperator S (Eigen::MatrixXd::Zero(2, 2));
+    GQCG::OneElectronOperator h (Eigen::MatrixXd::Zero(2, 2));
+    Eigen::Tensor<double, 4> g_tensor (2, 2, 2, 2);
+    GQCG::TwoElectronOperator g (g_tensor);
+    GQCG::HamiltonianParameters ham_par (ao_basis, S, h, g, Eigen::MatrixXd::Identity(2, 2));
+
+
+    // Create valid and invalid density matrices (with respect to the dimensions of the SOBasis)
+    GQCG::OneRDM D_valid (Eigen::MatrixXd::Zero(2, 2));
+    GQCG::OneRDM D_invalid (Eigen::MatrixXd::Zero(3, 3));
+
+    Eigen::Tensor<double, 4> d_valid_tensor (2, 2, 2, 2);
+    Eigen::Tensor<double, 4> d_invalid_tensor (3, 3, 3, 3);
+    GQCG::TwoRDM d_valid (d_valid_tensor);
+    GQCG::TwoRDM d_invalid (d_invalid_tensor);
+
+
+    // Test a faulty function calls
+    BOOST_REQUIRE_THROW(ham_par.calculateGeneralizedFockMatrix(D_invalid, d_valid), std::invalid_argument);
+    BOOST_REQUIRE_THROW(ham_par.calculateGeneralizedFockMatrix(D_valid, d_invalid), std::invalid_argument);
+
+    BOOST_REQUIRE_THROW(ham_par.calculateSuperGeneralizedFockMatrix(D_invalid, d_valid), std::invalid_argument);
+    BOOST_REQUIRE_THROW(ham_par.calculateSuperGeneralizedFockMatrix(D_valid, d_invalid), std::invalid_argument);
+
+
+    // Test correct function calls
+    ham_par.calculateGeneralizedFockMatrix(D_valid, d_valid);
+    ham_par.calculateSuperGeneralizedFockMatrix(D_valid, d_valid);
+}
+
+
+BOOST_AUTO_TEST_CASE ( calculate_generalized_Fock_matrix_and_super ) {
+
+    // We test the function by a manual calculation of nonsensical toy 1- and 2-RDMS and one- and two-electron integrals
+    // Set up the toy 1- and 2-RDMs
+    Eigen::MatrixXd D_matrix (2, 2);
+    D_matrix << 0, 1,
+                2, 3;
+    GQCG::OneRDM D (D_matrix);
+
+    GQCG::TwoRDM d (calculateToy2RDMTensor());
+
+    // Set up the toy SOBasis
+    std::shared_ptr<GQCG::AOBasis> ao_basis;
+    GQCG::OneElectronOperator S (Eigen::MatrixXd::Zero(2, 2));
+    Eigen::MatrixXd h_matrix (2, 2);
+    h_matrix << 1, 0,
+                0, 1;
+    GQCG::OneElectronOperator h (h_matrix);
+    GQCG::TwoElectronOperator g (calculateToyTwoElectronIntegralsTensor());
+    GQCG::HamiltonianParameters ham_par (ao_basis, S, h, g, Eigen::MatrixXd::Identity(2, 2));
+
+
+    // Construct the reference generalized Fock matrix
+    Eigen::MatrixXd F_ref = Eigen::MatrixXd::Zero(2, 2);
+    for (size_t p = 0; p < 2; p++) {
+        for (size_t q = 0; q < 2; q++) {
+            auto p_ = static_cast<double>(p);
+            auto q_ = static_cast<double>(q);
+
+            // One-electron part is simplified by manual calculation
+            F_ref(p,q) += q_ + 2*p_;
+
+            // Two-electron part is simplified by manual calculation
+            for (size_t r = 0; r < 2; r++) {
+                auto r_ = static_cast<double>(r);
+
+                F_ref(p,q) += r_ + 4*q_;
+                F_ref(p,q) -= q_ + 4*r_;
+            }
+        }
+    }
+
+
+    // Construct the reference super generalized Fock matrix
+    Eigen::Tensor<double, 4> W_ref (2, 2, 2, 2);
+    W_ref.setZero();
+    for (size_t p = 0; p < 2; p++) {
+        for (size_t q = 0; q < 2; q++) {
+            for (size_t r = 0; r < 2; r++) {
+                for (size_t s = 0; s < 2; s++) {
+                    auto q_ = static_cast<double>(q);
+                    auto r_ = static_cast<double>(r);
+
+                    if (r == q) {
+                        W_ref(p,q,r,s) += F_ref(p,s);
+                    }
+
+                    // One-electron part is simplified by manual calculation
+                    if (s == p) {
+                        W_ref(p,q,r,s) -= q_ + 2*r_;
+                    }
+
+                    // Two-electron part is simplified by manual calculation
+                    if (s == p) {
+                        for (size_t t = 0; t < 2; t++) {
+                            auto t_ = static_cast<double>(t);
+
+                            W_ref(p,q,r,s) += 3*t_ - 3*q_;
+                        }
+                    }
+                }
+            }
+        }
+    }
+
+    BOOST_CHECK(F_ref.isApprox(ham_par.calculateGeneralizedFockMatrix(D, d).get_matrix_representation(), 1.0e-12));
+    BOOST_CHECK(cpputil::linalg::areEqual(W_ref, ham_par.calculateSuperGeneralizedFockMatrix(D, d).get_matrix_representation(), 1.0e-12));
 }